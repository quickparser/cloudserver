{
    "us-east-1": {
        "type": "file",
        "objectId": "us-east-1",
        "legacyAwsBehavior": true,
        "details": {}
    },
    "us-east-2": {
        "type": "file",
        "objectId": "us-east-2",
        "legacyAwsBehavior": true,
        "details": {}
    },
    "scality-internal-file": {
        "type": "file",
        "objectId": "scality-internal-file",
        "legacyAwsBehavior": false,
        "details": {}
    },
    "dataFile": {
        "type": "file",
        "objectId": "dataFile",
        "legacyAwsBehavior": false,
        "details": {}
    },
    "scality-internal-mem": {
        "type": "mem",
        "objectId": "scality-internal-mem",
        "legacyAwsBehavior": false,
        "details": {}
    },
    "scality-us-west-1": {
        "type": "mem",
        "objectId": "scality-us-west-1",
        "legacyAwsBehavior": false,
        "details": {}
    },
    "awsbackendencryption": {
        "type": "aws_s3",
        "objectId": "awsbackendencryption",
        "legacyAwsBehavior": true,
        "details": {
            "awsEndpoint": "s3.amazonaws.com",
            "bucketName": "multitester555",
            "bucketMatch": true,
            "credentialsProfile": "default",
            "serverSideEncryption": true
        }
    },
    "awsbackend": {
        "type": "aws_s3",
        "objectId": "awsbackend",
        "legacyAwsBehavior": true,
        "details": {
            "awsEndpoint": "s3.amazonaws.com",
            "bucketName": "multitester555",
            "bucketMatch": true,
            "credentialsProfile": "default"
        }
    },
    "awsbackendhttp": {
        "type": "aws_s3",
        "objectId": "awsbackendhttp",
        "legacyAwsBehavior": true,
        "details": {
            "awsEndpoint": "s3.amazonaws.com",
            "bucketName": "multitester555",
            "bucketMatch": true,
            "credentialsProfile": "default",
            "https": false
        }
    },
    "awsbackendmismatch": {
        "type": "aws_s3",
        "objectId": "awsbackendmismatch",
        "legacyAwsBehavior": true,
        "details": {
            "awsEndpoint": "s3.amazonaws.com",
            "bucketName": "multitester555",
            "bucketMatch": false,
            "credentialsProfile": "default"
        }
    },
    "awsbackend2": {
        "type": "aws_s3",
        "objectId": "awsbackend2",
        "legacyAwsBehavior": true,
        "details": {
            "awsEndpoint": "s3.amazonaws.com",
            "bucketName": "multitester222",
            "bucketMatch": true,
            "credentialsProfile": "default_2"
        }
    },
    "awsbackendPathStyle": {
        "type": "aws_s3",
        "objectId": "awsbackendPathStyle",
        "legacyAwsBehavior": true,
        "details": {
            "awsEndpoint": "s3.amazonaws.com",
            "bucketName": "multitester555",
            "bucketMatch": true,
            "credentialsProfile": "default",
            "pathStyle": true
        }
    },
    "azurebackend": {
        "type": "azure",
        "objectId": "azurebackend",
        "legacyAwsBehavior": true,
        "details": {
            "azureStorageEndpoint": "https://fakeaccountname.blob.core.fake.net/",
            "azureStorageAccountName": "fakeaccountname",
            "azureStorageAccessKey": "Fake00Key001",
            "bucketMatch": true,
            "azureContainerName": "s3test"
        }
    },
    "azurebackend2": {
        "type": "azure",
        "objectId": "azurebackend2",
        "legacyAwsBehavior": true,
        "details": {
            "azureStorageEndpoint": "https://fakeaccountname2.blob.core.fake.net/",
            "azureStorageAccountName": "fakeaccountname2",
            "azureStorageAccessKey": "Fake00Key002",
            "bucketMatch": true,
            "azureContainerName": "s3test2"
        }
    },
    "azurebackendmismatch": {
        "type": "azure",
        "objectId": "azurebackendmismatch",
        "legacyAwsBehavior": true,
        "details": {
            "azureStorageEndpoint": "https://fakeaccountname.blob.core.fake.net/",
            "azureStorageAccountName": "fakeaccountname",
            "azureStorageAccessKey": "Fake00Key001",
            "bucketMatch": false,
            "azureContainerName": "s3test"
        }
    },
    "azurenonexistcontainer": {
        "type": "azure",
        "objectId": "azurenonexistcontainer",
        "legacyAwsBehavior": true,
        "details": {
            "azureStorageEndpoint": "https://fakeaccountname.blob.core.fake.net/",
            "azureStorageAccountName": "fakeaccountname",
            "azureStorageAccessKey": "Fake00Key123",
            "bucketMatch": true,
            "azureContainerName": "s3createbucketonfly"
        }
    },
    "gcpbackend": {
        "type": "gcp",
        "objectId": "gcpbackend",
        "legacyAwsBehavior": true,
        "details": {
            "gcpEndpoint": "storage.googleapis.com",
            "bucketName": "zenko-gcp-bucket",
            "mpuBucketName": "zenko-gcp-mpu",
            "bucketMatch": true,
            "credentialsProfile": "google"
        }
    },
    "gcpbackend2": {
        "type": "gcp",
        "objectId": "gcpbackend2",
        "legacyAwsBehavior": true,
        "details": {
            "gcpEndpoint": "storage.googleapis.com",
            "bucketName": "zenko-gcp-bucket-2",
            "mpuBucketName": "zenko-gcp-mpu-2",
<<<<<<< HEAD
=======
            "overflowBucketName": "zenko-gcp-overflow",
>>>>>>> f2628666
            "bucketMatch": true,
            "credentialsProfile": "google_2"
        }
    },
    "gcpbackendmismatch": {
        "type": "gcp",
        "objectId": "gcpbackendmismatch",
        "legacyAwsBehavior": true,
        "details": {
            "gcpEndpoint": "storage.googleapis.com",
            "bucketName": "zenko-gcp-bucket",
            "mpuBucketName": "zenko-gcp-mpu",
            "bucketMatch": false,
            "credentialsProfile": "google"
        }
    },
    "withversioning": {
        "type": "aws_s3",
        "objectId": "withversioning",
        "legacyAwsBehavior": true,
        "details": {
            "awsEndpoint": "s3.amazonaws.com",
            "bucketName": "multitester555",
            "bucketMatch": true,
            "credentialsProfile": "default",
            "supportsVersioning": true
        }
    },
    "withoutversioning": {
        "type": "aws_s3",
        "objectId": "withoutversioning",
        "legacyAwsBehavior": true,
        "details": {
            "awsEndpoint": "s3.amazonaws.com",
            "bucketName": "multitester555",
            "bucketMatch": true,
            "credentialsProfile": "default",
            "supportsVersioning": false
        }
    },
    "transientfile": {
        "type": "file",
        "objectId": "transientfile",
        "legacyAwsBehavior": false,
        "details": {},
        "isTransient": true
    }
}<|MERGE_RESOLUTION|>--- conflicted
+++ resolved
@@ -172,10 +172,7 @@
             "gcpEndpoint": "storage.googleapis.com",
             "bucketName": "zenko-gcp-bucket-2",
             "mpuBucketName": "zenko-gcp-mpu-2",
-<<<<<<< HEAD
-=======
             "overflowBucketName": "zenko-gcp-overflow",
->>>>>>> f2628666
             "bucketMatch": true,
             "credentialsProfile": "google_2"
         }
