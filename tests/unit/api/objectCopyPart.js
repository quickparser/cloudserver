const assert = require('assert');
const async = require('async');
const { parseString } = require('xml2js');
<<<<<<< HEAD
const { errors, storage } = require('arsenal');
const constants = require('../../../constants');
=======
>>>>>>> 5641be0d
const { bucketPut } = require('../../../lib/api/bucketPut');
const objectPut = require('../../../lib/api/objectPut');
const objectPutCopyPart = require('../../../lib/api/objectPutCopyPart');
const initiateMultipartUpload
= require('../../../lib/api/initiateMultipartUpload');
<<<<<<< HEAD
const { metadata } = storage.metadata.inMemory.metadata;
const { ds } = storage.data.inMemory.datastore;
const { metastore } = storage.metadata.inMemory;
=======
const { metadata } = require('../../../lib/metadata/in_memory/metadata');
>>>>>>> 5641be0d
const DummyRequest = require('../DummyRequest');
const { cleanup, DummyRequestLogger, makeAuthInfo, versioningTestUtils }
    = require('../helpers');

const log = new DummyRequestLogger();
const canonicalID = 'accessKey1';
const authInfo = makeAuthInfo(canonicalID);
const namespace = 'default';
const destBucketName = 'destbucketname';
const sourceBucketName = 'sourcebucketname';
const objectKey = 'objectName';

function _createBucketPutRequest(bucketName) {
    return new DummyRequest({
        bucketName,
        namespace,
        headers: { host: `${bucketName}.s3.amazonaws.com` },
        url: '/',
    });
}

function _createInitiateRequest(bucketName) {
    const params = {
        bucketName,
        namespace,
        objectKey,
        headers: { host: `${bucketName}.s3.amazonaws.com` },
        url: `/${objectKey}?uploads`,
    };
    return new DummyRequest(params);
}

function _createObjectCopyPartRequest(destBucketName, uploadId) {
    const params = {
        bucketName: destBucketName,
        namespace,
        objectKey,
        headers: {},
        url: `/${destBucketName}/${objectKey}?partNumber=1`,
        query: {
            partNumber: 1,
            uploadId,
        },
    };
    return new DummyRequest(params);
}

const putDestBucketRequest = _createBucketPutRequest(destBucketName);
const putSourceBucketRequest = _createBucketPutRequest(sourceBucketName);
const initiateRequest = _createInitiateRequest(destBucketName);

describe('objectCopyPart', () => {
    let uploadId;
    const objData = Buffer.from('foo', 'utf8');
    const testPutObjectRequest =
        versioningTestUtils.createPutObjectRequest(sourceBucketName, objectKey,
            objData);
    before(done => {
        cleanup();
        async.waterfall([
            callback => bucketPut(authInfo, putDestBucketRequest, log,
                err => callback(err)),
            callback => bucketPut(authInfo, putSourceBucketRequest, log,
                err => callback(err)),
            callback => objectPut(authInfo, testPutObjectRequest,
                undefined, log, err => callback(err)),
            callback => initiateMultipartUpload(authInfo, initiateRequest,
                log, (err, res) => callback(err, res)),
        ], (err, res) => {
            if (err) {
                return done(err);
            }
            return parseString(res, (err, json) => {
                uploadId = json.InitiateMultipartUploadResult.UploadId[0];
                return done();
            });
        });
    });

    after(() => cleanup());

    it('should copy part even if legacy metadata without dataStoreName',
    done => {
        // force metadata for dataStoreName to be undefined
        metadata.keyMaps.get(sourceBucketName)
            .get(objectKey).dataStoreName = undefined;
        const testObjectCopyRequest =
            _createObjectCopyPartRequest(destBucketName, uploadId);
        objectPutCopyPart(authInfo, testObjectCopyRequest,
            sourceBucketName, objectKey,
            undefined, log, err => {
                assert.ifError(err, `Unexpected err: ${err}`);
                done();
            });
    });
});<|MERGE_RESOLUTION|>--- conflicted
+++ resolved
@@ -1,23 +1,13 @@
 const assert = require('assert');
 const async = require('async');
 const { parseString } = require('xml2js');
-<<<<<<< HEAD
-const { errors, storage } = require('arsenal');
-const constants = require('../../../constants');
-=======
->>>>>>> 5641be0d
+const { storage } = require('arsenal');
 const { bucketPut } = require('../../../lib/api/bucketPut');
 const objectPut = require('../../../lib/api/objectPut');
 const objectPutCopyPart = require('../../../lib/api/objectPutCopyPart');
 const initiateMultipartUpload
 = require('../../../lib/api/initiateMultipartUpload');
-<<<<<<< HEAD
 const { metadata } = storage.metadata.inMemory.metadata;
-const { ds } = storage.data.inMemory.datastore;
-const { metastore } = storage.metadata.inMemory;
-=======
-const { metadata } = require('../../../lib/metadata/in_memory/metadata');
->>>>>>> 5641be0d
 const DummyRequest = require('../DummyRequest');
 const { cleanup, DummyRequestLogger, makeAuthInfo, versioningTestUtils }
     = require('../helpers');
