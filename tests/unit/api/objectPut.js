--- conflicted
+++ resolved
@@ -108,13 +108,10 @@
         }, postBody);
     });
 
-<<<<<<< HEAD
-=======
     after(() => {
         metadata.putObjectMD = originalputObjectMD;
     });
 
->>>>>>> cb8dadd0
     it('should return an error if the bucket does not exist', done => {
         objectPut(authInfo, testPutObjectRequest, undefined, log, err => {
             assert.deepStrictEqual(err, errors.NoSuchBucket);
