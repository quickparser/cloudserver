--- conflicted
+++ resolved
@@ -1,24 +1,17 @@
 const assert = require('assert');
 const async = require('async');
-const { storage } = require('arsenal');
-
-const { errors } = require('arsenal');
+const { storage, errors } = require('arsenal');
+
 const { bucketPut } = require('../../../lib/api/bucketPut');
 const bucketPutVersioning = require('../../../lib/api/bucketPutVersioning');
 const objectPut = require('../../../lib/api/objectPut');
 const objectCopy = require('../../../lib/api/objectCopy');
-<<<<<<< HEAD
-=======
-const { ds } = require('../../../lib/data/in_memory/backend');
-const metastore = require('../../../lib/metadata/in_memory/backend');
->>>>>>> 2790f3da
 const DummyRequest = require('../DummyRequest');
 const { cleanup, DummyRequestLogger, makeAuthInfo, versioningTestUtils }
     = require('../helpers');
 
-<<<<<<< HEAD
 const { ds } = storage.data.inMemory.datastore;
-=======
+const { metastore } = storage.metadata.inMemory;
 const initiateMultipartUpload
     = require('../../../lib/api/initiateMultipartUpload');
 const completeMultipartUpload
@@ -26,7 +19,6 @@
 const { parseString } = require('xml2js');
 const crypto = require('crypto');
 const objectPutPart = require('../../../lib/api/objectPutPart');
->>>>>>> 2790f3da
 
 const log = new DummyRequestLogger();
 const canonicalID = 'accessKey1';
