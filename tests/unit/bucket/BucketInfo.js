import assert from 'assert';
import BucketInfo from '../../../lib/metadata/BucketInfo';
import { WebsiteConfiguration } from
    '../../../lib/metadata/WebsiteConfiguration';
// create variables to populate dummyBucket
const bucketName = 'nameOfBucket';
const owner = 'canonicalID';
const ownerDisplayName = 'bucketOwner';
const emptyAcl = {
    Canned: 'private',
    FULL_CONTROL: [],
    WRITE: [],
    WRITE_ACP: [],
    READ: [],
    READ_ACP: [],
};

const filledAcl = {
    Canned: '',
    FULL_CONTROL: ['someOtherAccount'],
    WRITE: [],
    WRITE_ACP: ['yetAnotherAccount'],
    READ: [],
    READ_ACP: ['thisaccount'],
};

const acl = { undefined, emptyAcl, filledAcl };

const testDate = new Date().toJSON();

const testVersioningConfiguration = { Status: 'Enabled' };
<<<<<<< HEAD

const testWebsiteConfiguration = new WebsiteConfiguration({
    indexDocument: 'index.html',
    errorDocument: 'error.html',
    routingRules: [
        {
            redirect: {
                httpRedirectCode: '301',
                hostName: 'www.example.com',
                replaceKeyPrefixWith: '/documents',
            },
            condition: {
                httpErrorCodeReturnedEquals: 400,
                keyPrefixEquals: '/docs',
            },
        },
        {
            redirect: {
                protocol: 'http',
                replaceKeyWith: 'error.html',
            },
            condition: {
                keyPrefixEquals: 'ExamplePage.html',
            },
        },
    ],
});
=======
const testLocationConstraint = 'us-west-1';
>>>>>>> 1b761f85
// create a dummy bucket to test getters and setters

Object.keys(acl).forEach(
    aclObj => describe(`different acl configurations : ${aclObj}`, () => {
        const dummyBucket = new BucketInfo(
            bucketName, owner, ownerDisplayName, testDate,
            BucketInfo.currentModelVersion(), acl[aclObj],
            false, false, {
                cryptoScheme: 1,
                algorithm: 'sha1',
                masterKeyId: 'somekey',
                mandatory: true,
<<<<<<< HEAD
            }, testVersioningConfiguration,
            testWebsiteConfiguration);
=======
            }, testVersioningConfiguration, testLocationConstraint);
>>>>>>> 1b761f85

        describe('serialize/deSerialize on BucketInfo class', () => {
            const serialized = dummyBucket.serialize();
            it('should serialize', done => {
                assert.strictEqual(typeof serialized, 'string');
                const bucketInfos = {
                    acl: dummyBucket._acl,
                    name: dummyBucket._name,
                    owner: dummyBucket._owner,
                    ownerDisplayName: dummyBucket._ownerDisplayName,
                    creationDate: dummyBucket._creationDate,
                    mdBucketModelVersion: dummyBucket._mdBucketModelVersion,
                    transient: dummyBucket._transient,
                    deleted: dummyBucket._deleted,
                    serverSideEncryption: dummyBucket._serverSideEncryption,
                    versioningConfiguration:
                        dummyBucket._versioningConfiguration,
<<<<<<< HEAD
                    websiteConfiguration: dummyBucket._websiteConfiguration
                        .getConfig(),
=======
                    locationConstraint: dummyBucket._locationConstraint,
>>>>>>> 1b761f85
                };
                assert.strictEqual(serialized, JSON.stringify(bucketInfos));
                done();
            });

            it('should deSerialize into an instance of BucketInfo', done => {
                const serialized = dummyBucket.serialize();
                const deSerialized = BucketInfo.deSerialize(serialized);
                assert.strictEqual(typeof deSerialized, 'object');
                assert(deSerialized instanceof BucketInfo);
                assert.deepStrictEqual(deSerialized, dummyBucket);
                done();
            });
        });

        describe('constructor', () => {
            it('this should have the right BucketInfo types',
               () => {
                   assert.strictEqual(typeof dummyBucket.getName(), 'string');
                   assert.strictEqual(typeof dummyBucket.getOwner(), 'string');
                   assert.strictEqual(typeof dummyBucket.getOwnerDisplayName(),
                                      'string');
                   assert.strictEqual(typeof dummyBucket.getCreationDate(),
                                      'string');
               });
            it('this should have the right acl\'s types', () => {
                assert.strictEqual(typeof dummyBucket.getAcl(), 'object');
                assert.strictEqual(
                    typeof dummyBucket.getAcl().Canned, 'string');
                assert(Array.isArray(dummyBucket.getAcl().FULL_CONTROL));
                assert(Array.isArray(dummyBucket.getAcl().WRITE));
                assert(Array.isArray(dummyBucket.getAcl().WRITE_ACP));
                assert(Array.isArray(dummyBucket.getAcl().READ));
                assert(Array.isArray(dummyBucket.getAcl().READ_ACP));
            });
            it('this should have the right acls', () => {
                assert.deepStrictEqual(dummyBucket.getAcl(),
                                       acl[aclObj] || emptyAcl);
            });
            it('this should have the right website config types', () => {
                const websiteConfig = dummyBucket.getWebsiteConfiguration();
                assert.strictEqual(typeof websiteConfig, 'object');
                assert.strictEqual(typeof websiteConfig._indexDocument,
                    'string');
                assert.strictEqual(typeof websiteConfig._errorDocument,
                    'string');
                assert(Array.isArray(websiteConfig._routingRules));
            });
        });

        describe('getters on BucketInfo class', () => {
            it('getACl should return the acl', () => {
                assert.deepStrictEqual(dummyBucket.getAcl(),
                                       acl[aclObj] || emptyAcl);
            });
            it('getName should return name', () => {
                assert.deepStrictEqual(dummyBucket.getName(), bucketName);
            });
            it('getOwner should return owner', () => {
                assert.deepStrictEqual(dummyBucket.getOwner(), owner);
            });
            it('getOwnerDisplayName should return ownerDisplayName', () => {
                assert.deepStrictEqual(dummyBucket.getOwnerDisplayName(),
                                       ownerDisplayName);
            });
            it('getCreationDate should return creationDate', () => {
                assert.deepStrictEqual(dummyBucket.getCreationDate(), testDate);
            });
            it('getVersioningConfiguration should return configuration', () => {
                assert.deepStrictEqual(dummyBucket.getVersioningConfiguration(),
                        testVersioningConfiguration);
            });
<<<<<<< HEAD
            it('getWebsiteConfiguration should return configuration', () => {
                assert.deepStrictEqual(dummyBucket.getWebsiteConfiguration(),
                        testWebsiteConfiguration);
=======
            it('getLocationConstraint should return locationConstraint', () => {
                assert.deepStrictEqual(dummyBucket.getLocationConstraint(),
                testLocationConstraint);
>>>>>>> 1b761f85
            });
        });

        describe('setters on BucketInfo class', () => {
            it('setCannedAcl should set acl.Canned', () => {
                const testAclCanned = 'public-read';
                dummyBucket.setCannedAcl(testAclCanned);
                assert.deepStrictEqual(
                    dummyBucket.getAcl().Canned, testAclCanned);
            });
            it('setSpecificAcl should set the acl of a specified bucket',
               () => {
                   const typeOfGrant = 'WRITE';
                   dummyBucket.setSpecificAcl(owner, typeOfGrant);
                   const lastIndex =
                             dummyBucket.getAcl()[typeOfGrant].length - 1;
                   assert.deepStrictEqual(
                       dummyBucket.getAcl()[typeOfGrant][lastIndex], owner);
               });
            it('setFullAcl should set full set of ACLs', () => {
                const newACLs = {
                    Canned: '',
                    FULL_CONTROL: ['someOtherAccount'],
                    WRITE: [],
                    WRITE_ACP: ['yetAnotherAccount'],
                    READ: [],
                    READ_ACP: [],
                };
                dummyBucket.setFullAcl(newACLs);
                assert.deepStrictEqual(dummyBucket.getAcl().FULL_CONTROL,
                                       ['someOtherAccount']);
                assert.deepStrictEqual(dummyBucket.getAcl().WRITE_ACP,
                                       ['yetAnotherAccount']);
            });
            it('setName should set the bucket name', () => {
                const newName = 'newName';
                dummyBucket.setName(newName);
                assert.deepStrictEqual(dummyBucket.getName(), newName);
            });
            it('setOwner should set the owner', () => {
                const newOwner = 'newOwner';
                dummyBucket.setOwner(newOwner);
                assert.deepStrictEqual(dummyBucket.getOwner(), newOwner);
            });
            it('getOwnerDisplayName should return ownerDisplayName', () => {
                const newOwnerDisplayName = 'newOwnerDisplayName';
                dummyBucket.setOwnerDisplayName(newOwnerDisplayName);
                assert.deepStrictEqual(dummyBucket.getOwnerDisplayName(),
                                       newOwnerDisplayName);
            });
            it('setLocationConstraint should set the locationConstraint',
               () => {
                   const newLocation = 'newLocation';
                   dummyBucket.setLocationConstraint(newLocation);
                   assert.deepStrictEqual(
                       dummyBucket.getLocationConstraint(), newLocation);
               });
            it('setVersioningConfiguration should set configuration', () => {
                const newVersioningConfiguration =
                    { Status: 'Enabled', MfaDelete: 'Enabled' };
                dummyBucket
                    .setVersioningConfiguration(newVersioningConfiguration);
                assert.deepStrictEqual(dummyBucket.getVersioningConfiguration(),
                    newVersioningConfiguration);
            });
            it('setWebsiteConfiguration should set configuration', () => {
                const newWebsiteConfiguration = {
                    redirectAllRequestsTo: {
                        hostName: 'www.example.com',
                        protocol: 'https',
                    },
                };
                dummyBucket
                    .setWebsiteConfiguration(newWebsiteConfiguration);
                assert.deepStrictEqual(dummyBucket.getWebsiteConfiguration(),
                    newWebsiteConfiguration);
            });
        });
    })
);<|MERGE_RESOLUTION|>--- conflicted
+++ resolved
@@ -29,7 +29,6 @@
 const testDate = new Date().toJSON();
 
 const testVersioningConfiguration = { Status: 'Enabled' };
-<<<<<<< HEAD
 
 const testWebsiteConfiguration = new WebsiteConfiguration({
     indexDocument: 'index.html',
@@ -57,9 +56,9 @@
         },
     ],
 });
-=======
+
 const testLocationConstraint = 'us-west-1';
->>>>>>> 1b761f85
+
 // create a dummy bucket to test getters and setters
 
 Object.keys(acl).forEach(
@@ -72,12 +71,9 @@
                 algorithm: 'sha1',
                 masterKeyId: 'somekey',
                 mandatory: true,
-<<<<<<< HEAD
             }, testVersioningConfiguration,
-            testWebsiteConfiguration);
-=======
-            }, testVersioningConfiguration, testLocationConstraint);
->>>>>>> 1b761f85
+            testWebsiteConfiguration,
+            testLocationConstraint);
 
         describe('serialize/deSerialize on BucketInfo class', () => {
             const serialized = dummyBucket.serialize();
@@ -95,12 +91,9 @@
                     serverSideEncryption: dummyBucket._serverSideEncryption,
                     versioningConfiguration:
                         dummyBucket._versioningConfiguration,
-<<<<<<< HEAD
                     websiteConfiguration: dummyBucket._websiteConfiguration
                         .getConfig(),
-=======
                     locationConstraint: dummyBucket._locationConstraint,
->>>>>>> 1b761f85
                 };
                 assert.strictEqual(serialized, JSON.stringify(bucketInfos));
                 done();
@@ -173,15 +166,13 @@
                 assert.deepStrictEqual(dummyBucket.getVersioningConfiguration(),
                         testVersioningConfiguration);
             });
-<<<<<<< HEAD
             it('getWebsiteConfiguration should return configuration', () => {
                 assert.deepStrictEqual(dummyBucket.getWebsiteConfiguration(),
                         testWebsiteConfiguration);
-=======
+            });
             it('getLocationConstraint should return locationConstraint', () => {
                 assert.deepStrictEqual(dummyBucket.getLocationConstraint(),
                 testLocationConstraint);
->>>>>>> 1b761f85
             });
         });
 
