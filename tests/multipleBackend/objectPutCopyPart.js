--- conflicted
+++ resolved
@@ -6,20 +6,12 @@
 
 const { cleanup, DummyRequestLogger, makeAuthInfo }
     = require('../unit/helpers');
-<<<<<<< HEAD
-=======
-const { ds } = require('arsenal').storage.data.inMemory.datastore;
->>>>>>> f2628666
 const { bucketPut } = require('../../lib/api/bucketPut');
 const initiateMultipartUpload
     = require('../../lib/api/initiateMultipartUpload');
 const objectPut = require('../../lib/api/objectPut');
 const objectPutCopyPart = require('../../lib/api/objectPutCopyPart');
 const DummyRequest = require('../unit/DummyRequest');
-<<<<<<< HEAD
-=======
-const { metadata } = require('arsenal').storage.metadata.inMemory.metadata;
->>>>>>> f2628666
 const constants = require('../../constants');
 const { metadata } = storage.metadata.inMemory.metadata;
 const { ds } = storage.data.inMemory.datastore;
@@ -162,12 +154,8 @@
         return objectPutCopyPart(authInfo, copyPartReq,
             bucketName, sourceObjName, undefined, log, (err, copyResult) => {
                 if (errorPutCopyPart) {
-<<<<<<< HEAD
-                    assert.strictEqual(err.is[errorPutCopyPart.type], true);
-=======
                     assert.strictEqual(err.code, errorPutCopyPart.statusCode);
                     assert(err.is[errorPutCopyPart.code]);
->>>>>>> f2628666
                     return cb();
                 }
                 assert.strictEqual(err, null);
