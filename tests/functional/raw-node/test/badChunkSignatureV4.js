const http = require('http');
const async = require('async');
const assert = require('assert');

const BucketUtility =
    require('../../aws-node-sdk/lib/utility/bucket-util');

const HttpRequestAuthV4 = require('../utils/HttpRequestAuthV4');
const config = require('../../config.json');

const DUMMY_SIGNATURE =
      'baadc0debaadc0debaadc0debaadc0debaadc0debaadc0debaadc0debaadc0de';

http.globalAgent.keepAlive = true;

const PORT = 8000;
const BUCKET = 'bad-chunk-signature-v4';

const N_PUTS = 100;
const N_DATA_CHUNKS = 20;
const DATA_CHUNK_SIZE = 128 * 1024;
const ALTER_CHUNK_SIGNATURE = true;

const CHUNK_DATA = Buffer.alloc(DATA_CHUNK_SIZE).fill('0').toString();

function createBucket(bucketUtil, cb) {
    const createBucket = async.asyncify(bucketUtil.createOne.bind(bucketUtil));
    createBucket(BUCKET, cb);
}

function cleanupBucket(bucketUtil, cb) {
    const emptyBucket = async.asyncify(bucketUtil.empty.bind(bucketUtil));
    const deleteBucket = async.asyncify(bucketUtil.deleteOne.bind(bucketUtil));
    async.series([
        done => emptyBucket(BUCKET, done),
        done => deleteBucket(BUCKET, done),
    ], cb);
}

class HttpChunkedUploadWithBadSignature extends HttpRequestAuthV4 {
    constructor(url, params, callback) {
        super(url, params, callback);
        this._chunkId = 0;
        this._alterSignatureChunkId = params.alterSignatureChunkId;
    }

    getChunkSignature(chunkData) {
        let signature;
        if (this._chunkId === this._alterSignatureChunkId) {
            // console.log(
            //     `ALTERING SIGNATURE OF DATA CHUNK #${this._chunkId}`);
            signature = DUMMY_SIGNATURE;
        } else {
            signature = super.getChunkSignature(chunkData);
        }
        ++this._chunkId;
        return signature;
    }
}

function testChunkedPutWithBadSignature(n, alterSignatureChunkId, cb) {
    const req = new HttpChunkedUploadWithBadSignature(
        `http://${config.ipAddress}:${PORT}/${BUCKET}/obj-${n}`, {
            accessKey: config.accessKey,
            secretKey: config.secretKey,
            method: 'PUT',
            headers: {
                'content-length': N_DATA_CHUNKS * DATA_CHUNK_SIZE,
                'connection': 'keep-alive',
            },
            alterSignatureChunkId,
        }, res => {
            if (alterSignatureChunkId >= 0 &&
                alterSignatureChunkId <= N_DATA_CHUNKS) {
                assert.strictEqual(res.statusCode, 403);
            } else {
                assert.strictEqual(res.statusCode, 200);
            }
            res.on('data', () => {});
            res.on('end', cb);
        });

    req.on('error', err => {
        assert.ifError(err);
    });
    async.timesSeries(N_DATA_CHUNKS, (chunkIndex, done) => {
        // console.log(`SENDING NEXT CHUNK OF LENGTH ${CHUNK_DATA.length}`);
        if (req.write(CHUNK_DATA)) {
            process.nextTick(done);
        } else {
            req.once('drain', done);
        }
    }, () => {
        req.end();
    });
}

<<<<<<< HEAD
describe.skip('streaming V4 signature with bad chunk signature', () => {
=======
describe('streaming V4 signature with bad chunk signature', () => {
    const bucketUtil = new BucketUtility('default', {});

    before(done => createBucket(bucketUtil, done));
    after(done => cleanupBucket(bucketUtil, done));
>>>>>>> 6f0b50a9
    it('Cloudserver should be robust against bad signature in streaming ' +
    'payload', function badSignatureInStreamingPayload(cb) {
        this.timeout(120000);
        async.timesLimit(N_PUTS, 10, (n, done) => {
            // multiple test cases depend on the value of
            // alterSignatureChunkId:
            // alterSignatureChunkId >= 0 &&
            // alterSignatureChunkId < N_DATA_CHUNKS
            //    <=> alter the signature of the target data chunk
            // alterSignatureChunkId == N_DATA_CHUNKS
            //    <=> alter the signature of the last empty chunk that
            //        carries the last payload signature
            // alterSignatureChunkId > N_DATA_CHUNKS
            //    <=> no signature is altered (regular test case)
            // By making n go from 0 to nDatachunks+1, we cover all
            // above cases.

            const alterSignatureChunkId = ALTER_CHUNK_SIGNATURE ?
                  (n % (N_DATA_CHUNKS + 2)) : null;
            testChunkedPutWithBadSignature(n, alterSignatureChunkId, done);
        }, err => cb(err));
    });
});<|MERGE_RESOLUTION|>--- conflicted
+++ resolved
@@ -95,15 +95,11 @@
     });
 }
 
-<<<<<<< HEAD
 describe.skip('streaming V4 signature with bad chunk signature', () => {
-=======
-describe('streaming V4 signature with bad chunk signature', () => {
     const bucketUtil = new BucketUtility('default', {});
 
     before(done => createBucket(bucketUtil, done));
     after(done => cleanupBucket(bucketUtil, done));
->>>>>>> 6f0b50a9
     it('Cloudserver should be robust against bad signature in streaming ' +
     'payload', function badSignatureInStreamingPayload(cb) {
         this.timeout(120000);
