--- conflicted
+++ resolved
@@ -12,10 +12,6 @@
 const unlockedBucket = 'mock-bucket-no-lock';
 const key = 'mock-object-legalhold';
 const keyNoHold = 'mock-object-no-legalhold';
-const nonExistingId = process.env.AWS_ON_AIR ?
-    'MhhyTHhmZ4cxSi4Y9SMe5P7UJAz7HLJ9' :
-    '3939393939393939393936493939393939393939756e6437';
-
 
 const isCEPH = process.env.CI_CEPH !== undefined;
 const describeSkipIfCeph = isCEPH ? describe.skip : describe;
@@ -93,11 +89,7 @@
             s3.getObjectLegalHold({
                 Bucket: bucket,
                 Key: key,
-<<<<<<< HEAD
-                VersionId: nonExistingId,
-=======
                 VersionId: '012345678901234567890123456789012',
->>>>>>> f2628666
             }, err => {
                 checkError(err, 'NoSuchVersion', 404);
                 done();
