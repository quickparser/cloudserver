{
  "name": "@zenko/cloudserver",
  "version": "8.1.0-beta",
  "description": "Zenko CloudServer, an open-source Node.js implementation of a server handling the Amazon S3 protocol",
  "main": "index.js",
  "engines": {
    "node": ">=6.9.5"
  },
  "repository": "scality/S3",
  "keywords": [
    "s3",
    "cloud",
    "server"
  ],
  "author": "Scality Inc.",
  "license": "Apache-2.0",
  "bugs": {
    "url": "https://github.com/scality/S3/issues"
  },
  "homepage": "https://github.com/scality/S3#readme",
  "dependencies": {
<<<<<<< HEAD
    "arsenal": "github:scality/arsenal#58e9f26",
=======
    "arsenal": "scality/Arsenal#b5fa54e",
>>>>>>> dd56a3c2
    "async": "~2.5.0",
    "aws-sdk": "2.28.0",
    "azure-storage": "^2.1.0",
    "backo": "^1.1.0",
    "bucketclient": "scality/bucketclient#5aa99d7",
    "bufferutil": "^3.0.5",
    "commander": "^2.9.0",
    "diskusage": "0.2.4",
    "google-auto-auth": "^0.9.1",
    "http-proxy": "^1.17.0",
    "https-proxy-agent": "^2.2.0",
    "mongodb": "^2.2.31",
    "node-forge": "^0.7.1",
    "node-uuid": "^1.4.3",
    "npm-run-all": "~4.0.2",
    "prom-client": "^10.2.3",
    "request": "^2.81.0",
    "sproxydclient": "scality/sproxydclient#45090b7",
    "sql-where-parser": "~2.2.1",
    "utapi": "scality/utapi#f2f1d0c",
    "utf-8-validate": "^4.0.2",
    "utf8": "~2.1.1",
    "uuid": "^3.0.1",
    "vaultclient": "scality/vaultclient#754b6e1",
    "werelogs": "scality/werelogs#74b121b",
    "ws": "^5.1.0",
    "xml2js": "~0.4.16"
  },
  "devDependencies": {
    "bluebird": "^3.3.1",
    "eslint": "^5.3.0",
    "eslint-config-airbnb-base": "^13.1.0",
    "eslint-config-scality": "scality/Guidelines#1d6f287b",
    "eslint-plugin-import": "^2.14.0",
    "ioredis": "2.4.0",
    "istanbul": "1.0.0-alpha.2",
    "istanbul-api": "1.0.0-alpha.13",
    "lolex": "^1.4.0",
    "mocha": "^2.3.4",
    "mocha-junit-reporter": "1.11.1",
    "node-mocks-http": "1.5.2",
    "s3blaster": "scality/s3blaster#950fab1",
    "tv4": "^1.2.7"
  },
  "optionalDependencies": {
    "cdmiclient": "scality/cdmiclient#8f0c2e6"
  },
  "scripts": {
    "cloudserver": "S3METADATA=mongodb npm-run-all --parallel start_dataserver start_s3server",
    "ft_awssdk": "cd tests/functional/aws-node-sdk && mocha test/",
    "ft_awssdk_aws": "cd tests/functional/aws-node-sdk && AWS_ON_AIR=true mocha test/",
    "ft_awssdk_buckets": "cd tests/functional/aws-node-sdk && mocha test/bucket",
    "ft_awssdk_objects_misc": "cd tests/functional/aws-node-sdk && mocha test/legacy test/object test/service test/support",
    "ft_awssdk_versioning": "cd tests/functional/aws-node-sdk && mocha test/versioning/",
    "ft_awssdk_external_backends": "cd tests/functional/aws-node-sdk && mocha test/multipleBackend",
    "ft_management": "cd tests/functional/report && npm test",
    "ft_node": "cd tests/functional/raw-node && npm test",
    "ft_node_routes": "cd tests/functional/raw-node && npm run test-routes",
    "ft_gcp": "cd tests/functional/raw-node && npm run test-gcp",
    "ft_healthchecks": "cd tests/functional/healthchecks && npm test",
    "ft_s3cmd": "cd tests/functional/s3cmd && mocha -t 40000 *.js",
    "ft_s3curl": "cd tests/functional/s3curl && mocha -t 40000 *.js",
    "ft_util": "cd tests/functional/utilities && mocha -t 40000 *.js",
    "ft_test": "npm-run-all -s ft_awssdk ft_s3cmd ft_s3curl ft_node ft_healthchecks ft_management ft_util",
    "ft_search": "cd tests/functional/aws-node-sdk && mocha -t 90000 test/mdSearch",
    "install_ft_deps": "npm install aws-sdk@2.28.0 bluebird@3.3.1 mocha@2.3.4 mocha-junit-reporter@1.11.1 tv4@1.2.7",
    "lint": "eslint $(git ls-files '*.js')",
    "lint_md": "mdlint $(git ls-files '*.md')",
    "mem_backend": "S3BACKEND=mem node index.js",
    "perf": "mocha tests/performance/s3standard.js",
    "start": "npm-run-all --parallel start_dmd start_s3server",
    "start_mongo": "npm run cloudserver",
    "start_mdserver": "node mdserver.js",
    "start_dataserver": "node dataserver.js",
    "start_pfsserver": "node pfsserver.js",
    "start_s3server": "node index.js",
    "start_dmd": "npm-run-all --parallel start_mdserver start_dataserver",
    "start_utapi": "node lib/utapi/utapi.js",
    "utapi_replay": "node lib/utapi/utapiReplay.js",
    "management_agent": "node managementAgent.js",
    "test": "CI=true S3BACKEND=mem mocha --recursive tests/unit",
    "test_legacy_location": "CI=true S3_LOCATION_FILE=tests/locationConfig/locationConfigLegacy.json S3BACKEND=mem mocha --recursive tests/unit",
    "multiple_backend_test": "CI=true S3BACKEND=mem S3DATA=multiple mocha -t 20000 --recursive tests/multipleBackend",
    "unit_coverage": "CI=true mkdir -p coverage/unit/ && S3BACKEND=mem MOCHA_FILE=$CIRCLE_TEST_REPORTS/unit/unit.xml istanbul cover --dir coverage/unit _mocha -- --reporter mocha-junit-reporter --recursive tests/unit",
    "unit_coverage_legacy_location": "CI=true mkdir -p coverage/unitlegacylocation/ && S3_LOCATION_FILE=tests/locationConfig/locationConfigLegacy.json S3BACKEND=mem MOCHA_FILE=$CIRCLE_TEST_REPORTS/unit/unitlegacylocation.xml istanbul cover --dir coverage/unitlegacylocation _mocha -- --reporter mocha-junit-reporter --recursive tests/unit"
  }
}<|MERGE_RESOLUTION|>--- conflicted
+++ resolved
@@ -19,11 +19,7 @@
   },
   "homepage": "https://github.com/scality/S3#readme",
   "dependencies": {
-<<<<<<< HEAD
-    "arsenal": "github:scality/arsenal#58e9f26",
-=======
-    "arsenal": "scality/Arsenal#b5fa54e",
->>>>>>> dd56a3c2
+    "arsenal": "github:scality/arsenal#84bf7bd",
     "async": "~2.5.0",
     "aws-sdk": "2.28.0",
     "azure-storage": "^2.1.0",
