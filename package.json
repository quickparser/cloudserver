--- conflicted
+++ resolved
@@ -64,18 +64,11 @@
     "ft_awssdk_objects_misc": "cd tests/functional/aws-node-sdk && mocha --reporter mocha-multi-reporters --reporter-options configFile=$INIT_CWD/tests/reporter-config.json test/legacy test/object test/service test/support",
     "ft_awssdk_versioning": "cd tests/functional/aws-node-sdk && mocha --reporter mocha-multi-reporters --reporter-options configFile=$INIT_CWD/tests/reporter-config.json test/versioning/",
     "ft_awssdk_external_backends": "cd tests/functional/aws-node-sdk && mocha --reporter mocha-multi-reporters --reporter-options configFile=$INIT_CWD/tests/reporter-config.json test/multipleBackend",
-<<<<<<< HEAD
     "ft_management": "cd tests/functional/report && yarn test",
     "ft_node": "cd tests/functional/raw-node && yarn test",
+    "ft_node_routes": "cd tests/functional/raw-node && yarn run test-routes",
     "ft_gcp": "cd tests/functional/raw-node && yarn run test-gcp",
     "ft_healthchecks": "cd tests/functional/healthchecks && yarn test",
-=======
-    "ft_management": "cd tests/functional/report && npm test",
-    "ft_node": "cd tests/functional/raw-node && npm test",
-    "ft_node_routes": "cd tests/functional/raw-node && npm run test-routes",
-    "ft_gcp": "cd tests/functional/raw-node && npm run test-gcp",
-    "ft_healthchecks": "cd tests/functional/healthchecks && npm test",
->>>>>>> 5bc06d7c
     "ft_s3cmd": "cd tests/functional/s3cmd && mocha --reporter mocha-multi-reporters --reporter-options configFile=$INIT_CWD/tests/reporter-config.json -t 40000 *.js",
     "ft_s3curl": "cd tests/functional/s3curl && mocha --reporter mocha-multi-reporters --reporter-options configFile=$INIT_CWD/tests/reporter-config.json -t 40000 *.js",
     "ft_test": "npm-run-all -s ft_awssdk ft_s3cmd ft_s3curl ft_node ft_healthchecks ft_management",
