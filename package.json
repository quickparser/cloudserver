{
  "name": "s3",
  "version": "7.5.1",
  "description": "S3 connector",
  "main": "index.js",
  "engines": {
    "node": ">=10.19.0"
  },
  "repository": "scality/S3",
  "keywords": [
    "s3",
    "cloud",
    "server"
  ],
  "author": "Giorgio Regni",
  "license": "Apache-2.0",
  "bugs": {
    "url": "https://github.com/scality/S3/issues"
  },
  "homepage": "https://github.com/scality/S3#readme",
  "dependencies": {
    "@hapi/joi": "^17.1.0",
    "arsenal": "github:scality/Arsenal#db7d8b0",
    "async": "~2.5.0",
    "aws-sdk": "2.905.0",
    "azure-storage": "^2.1.0",
    "bucketclient": "scality/bucketclient#6d2d5a4",
    "commander": "^2.9.0",
    "cron-parser": "^2.11.0",
    "diskusage": "1.1.3",
    "express": "^4.17.1",
    "google-auto-auth": "^0.9.1",
    "http-proxy": "^1.17.0",
    "level-mem": "^5.0.1",
    "moment": "^2.26.0",
    "npm-run-all": "~4.1.5",
<<<<<<< HEAD
    "sinon": "^9.0.2",
    "sproxydclient": "scality/sproxydclient#44f025b",
    "utapi": "scality/utapi#1af6532",
=======
    "sproxydclient": "scality/sproxydclient#8.0.2",
    "utapi": "scality/utapi#45d7e26",
>>>>>>> 7686261d
    "utf8": "~2.1.1",
    "uuid": "^3.0.1",
    "vaultclient": "scality/vaultclient#17b52918bd10d748ffe51a3bc05657fe83b81f54",
    "werelogs": "scality/werelogs#0a4c576",
    "xml2js": "~0.4.16"
  },
  "devDependencies": {
    "bluebird": "^3.3.1",
    "eslint": "^2.4.0",
    "eslint-config-airbnb": "^6.0.0",
    "eslint-config-scality": "scality/Guidelines#20dfffc",
    "ioredis": "4.9.5",
    "istanbul": "1.0.0-alpha.2",
    "istanbul-api": "1.0.0-alpha.13",
    "lolex": "^1.4.0",
    "mocha": "^2.3.4",
    "mocha-junit-reporter": "^1.23.1",
    "mocha-multi-reporters": "^1.1.7",
    "node-mocks-http": "1.5.2",
    "tv4": "^1.2.7"
  },
  "scripts": {
    "ft_awssdk": "cd tests/functional/aws-node-sdk && mocha --reporter mocha-multi-reporters --reporter-options configFile=$INIT_CWD/tests/reporter-config.json test/",
    "ft_awssdk_aws": "cd tests/functional/aws-node-sdk && AWS_ON_AIR=true mocha --reporter mocha-multi-reporters --reporter-options configFile=$INIT_CWD/tests/reporter-config.json test/",
    "ft_awssdk_buckets": "cd tests/functional/aws-node-sdk && mocha --reporter mocha-multi-reporters --reporter-options configFile=$INIT_CWD/tests/reporter-config.json test/bucket",
    "ft_awssdk_objects_misc": "cd tests/functional/aws-node-sdk && mocha --reporter mocha-multi-reporters --reporter-options configFile=$INIT_CWD/tests/reporter-config.json test/legacy test/object test/service test/support",
    "ft_awssdk_versioning": "cd tests/functional/aws-node-sdk && mocha --reporter mocha-multi-reporters --reporter-options configFile=$INIT_CWD/tests/reporter-config.json test/versioning/",
    "ft_awssdk_external_backends": "cd tests/functional/aws-node-sdk && mocha --reporter mocha-multi-reporters --reporter-options configFile=$INIT_CWD/tests/reporter-config.json test/multipleBackend",
    "ft_management": "cd tests/functional/report && yarn test",
    "ft_node": "cd tests/functional/raw-node && yarn test",
    "ft_node_routes": "cd tests/functional/raw-node && yarn run test-routes",
    "ft_gcp": "cd tests/functional/raw-node && yarn run test-gcp",
    "ft_healthchecks": "cd tests/functional/healthchecks && yarn test",
    "ft_s3cmd": "cd tests/functional/s3cmd && mocha --reporter mocha-multi-reporters --reporter-options configFile=$INIT_CWD/tests/reporter-config.json -t 40000 *.js",
    "ft_s3curl": "cd tests/functional/s3curl && mocha --reporter mocha-multi-reporters --reporter-options configFile=$INIT_CWD/tests/reporter-config.json -t 40000 *.js",
    "ft_test": "npm-run-all -s ft_awssdk ft_s3cmd ft_s3curl ft_node ft_healthchecks ft_management",
    "ft_kmip": "cd tests/functional/kmip && mocha --reporter mocha-multi-reporters --reporter-options configFile=$INIT_CWD/tests/reporter-config.json -t 40000 *.js",
    "install_ft_deps": "yarn install aws-sdk@2.28.0 bluebird@3.3.1 mocha@2.3.4 mocha-junit-reporter@1.23.1 tv4@1.2.7",
    "lint": "eslint $(git ls-files '*.js')",
    "lint_md": "mdlint $(git ls-files '*.md')",
    "mem_backend": "S3BACKEND=mem node index.js",
    "start": "npm-run-all --parallel start_dmd start_s3server",
    "start_mdserver": "node mdserver.js",
    "start_dataserver": "node dataserver.js",
    "start_s3server": "node index.js",
    "start_dmd": "npm-run-all --parallel start_mdserver start_dataserver",
    "start_utapi": "node lib/utapi/utapi.js",
    "utapi_replay": "node lib/utapi/utapiReplay.js",
    "utapi_reindex": "node lib/utapi/utapiReindex.js",
    "test": "CI=true S3BACKEND=mem mocha --reporter mocha-multi-reporters --reporter-options configFile=$INIT_CWD/tests/reporter-config.json --recursive tests/unit",
    "test_versionid_base62": "VERSION_ID_ENCODING_TYPE=base62 CI=true S3BACKEND=mem mocha --reporter mocha-multi-reporters --reporter-options configFile=$INIT_CWD/tests/reporter-config.json --recursive tests/unit/api",
    "test_legacy_location": "CI=true S3_LOCATION_FILE=tests/locationConfig/locationConfigLegacy.json S3BACKEND=mem mocha --reporter mocha-multi-reporters --reporter-options configFile=$INIT_CWD/tests/reporter-config.json --recursive tests/unit",
    "test_utapi_v2": "mocha --reporter mocha-multi-reporters --reporter-options configFile=$INIT_CWD/tests/reporter-config.json --recursive tests/utapi",
    "multiple_backend_test": "CI=true S3BACKEND=mem S3DATA=multiple mocha --reporter mocha-multi-reporters --reporter-options configFile=$INIT_CWD/tests/reporter-config.json -t 20000 --recursive tests/multipleBackend",
    "unit_coverage": "CI=true mkdir -p coverage/unit/ && S3BACKEND=mem istanbul cover --dir coverage/unit _mocha -- --reporter mocha-multi-reporters --reporter-options configFile=$INIT_CWD/tests/reporter-config.json --recursive tests/unit",
    "unit_coverage_legacy_location": "CI=true mkdir -p coverage/unitlegacylocation/ && S3_LOCATION_FILE=tests/locationConfig/locationConfigLegacy.json S3BACKEND=mem istanbul cover --dir coverage/unitlegacylocation _mocha -- --reporter mocha-multi-reporters --reporter-options configFile=$INIT_CWD/tests/reporter-config.json --reporter mocha-junit-reporter --recursive tests/unit"
  }
}<|MERGE_RESOLUTION|>--- conflicted
+++ resolved
@@ -34,14 +34,9 @@
     "level-mem": "^5.0.1",
     "moment": "^2.26.0",
     "npm-run-all": "~4.1.5",
-<<<<<<< HEAD
     "sinon": "^9.0.2",
-    "sproxydclient": "scality/sproxydclient#44f025b",
+    "sproxydclient": "scality/sproxydclient#8.0.2",
     "utapi": "scality/utapi#1af6532",
-=======
-    "sproxydclient": "scality/sproxydclient#8.0.2",
-    "utapi": "scality/utapi#45d7e26",
->>>>>>> 7686261d
     "utf8": "~2.1.1",
     "uuid": "^3.0.1",
     "vaultclient": "scality/vaultclient#17b52918bd10d748ffe51a3bc05657fe83b81f54",
