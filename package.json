{
  "name": "@zenko/cloudserver",
  "version": "8.4.16",
  "description": "Zenko CloudServer, an open-source Node.js implementation of a server handling the Amazon S3 protocol",
  "main": "index.js",
  "engines": {
    "node": ">=16"
  },
  "repository": "scality/S3",
  "keywords": [
    "s3",
    "cloud",
    "server"
  ],
  "author": "Scality Inc.",
  "license": "Apache-2.0",
  "bugs": {
    "url": "https://github.com/scality/S3/issues"
  },
  "homepage": "https://github.com/scality/S3#readme",
  "dependencies": {
    "@hapi/joi": "^17.1.0",
    "arsenal": "git+https://github.com/scality/Arsenal#8.1.69",
    "async": "~2.5.0",
    "aws-sdk": "2.905.0",
    "azure-storage": "^2.1.0",
    "bucketclient": "scality/bucketclient#8.1.5",
    "bufferutil": "^4.0.6",
    "commander": "^2.9.0",
    "cron-parser": "^2.11.0",
    "diskusage": "1.1.3",
    "google-auto-auth": "^0.9.1",
    "http-proxy": "^1.17.0",
    "http-proxy-agent": "^4.0.1",
    "https-proxy-agent": "^2.2.0",
    "level-mem": "^5.0.1",
    "moment": "^2.26.0",
    "mongodb": "^2.2.31",
    "node-fetch": "^2.6.0",
    "node-forge": "^0.7.1",
    "npm-run-all": "~4.1.5",
<<<<<<< HEAD
    "prom-client": "^14.0.1",
    "request": "^2.81.0",
    "sql-where-parser": "~2.2.1",
    "utapi": "github:scality/utapi#8.1.7",
    "utf-8-validate": "^5.0.8",
=======
    "utapi": "git+https://github.com/scality/utapi#7.10.9",
>>>>>>> fa99e2f3
    "utf8": "~2.1.1",
    "uuid": "^8.3.2",
    "vaultclient": "scality/vaultclient#8.3.8",
    "werelogs": "scality/werelogs#8.1.0",
    "ws": "^5.1.0",
    "xml2js": "~0.4.16"
  },
  "devDependencies": {
    "bluebird": "^3.3.1",
    "eslint": "^8.14.0",
    "eslint-config-airbnb-base": "^13.1.0",
    "eslint-config-scality": "scality/Guidelines#8.2.0",
    "eslint-plugin-import": "^2.14.0",
    "express": "^4.17.1",
    "ioredis": "4.9.5",
    "istanbul": "1.0.0-alpha.2",
    "istanbul-api": "1.0.0-alpha.13",
    "lolex": "^1.4.0",
    "mocha": "^2.3.4",
    "mocha-junit-reporter": "^1.23.1",
    "mocha-multi-reporters": "^1.1.7",
    "node-mocks-http": "1.5.2",
    "sinon": "^13.0.1",
    "tv4": "^1.2.7"
  },
  "scripts": {
    "cloudserver": "S3METADATA=mongodb npm-run-all --parallel start_dataserver start_s3server",
    "ft_awssdk": "cd tests/functional/aws-node-sdk && mocha --reporter mocha-multi-reporters --reporter-options configFile=$INIT_CWD/tests/reporter-config.json test/",
    "ft_awssdk_aws": "cd tests/functional/aws-node-sdk && AWS_ON_AIR=true mocha --reporter mocha-multi-reporters --reporter-options configFile=$INIT_CWD/tests/reporter-config.json test/",
    "ft_awssdk_buckets": "cd tests/functional/aws-node-sdk && mocha --reporter mocha-multi-reporters --reporter-options configFile=$INIT_CWD/tests/reporter-config.json test/bucket",
    "ft_awssdk_objects_misc": "cd tests/functional/aws-node-sdk && mocha --reporter mocha-multi-reporters --reporter-options configFile=$INIT_CWD/tests/reporter-config.json test/legacy test/object test/service test/support",
    "ft_awssdk_versioning": "cd tests/functional/aws-node-sdk && mocha --reporter mocha-multi-reporters --reporter-options configFile=$INIT_CWD/tests/reporter-config.json test/versioning/",
    "ft_awssdk_external_backends": "cd tests/functional/aws-node-sdk && mocha --reporter mocha-multi-reporters --reporter-options configFile=$INIT_CWD/tests/reporter-config.json test/multipleBackend",
    "ft_mixed_bucket_format_version": "cd tests/functional/metadata && mocha --reporter mocha-multi-reporters --reporter-options configFile=$INIT_CWD/tests/reporter-config.json MixedVersionFormat.js",
    "ft_management": "cd tests/functional/report && yarn test",
    "ft_node": "cd tests/functional/raw-node && yarn test",
    "ft_node_routes": "cd tests/functional/raw-node && npm run test-routes",
    "ft_gcp": "cd tests/functional/raw-node && yarn run test-gcp",
    "ft_healthchecks": "cd tests/functional/healthchecks && yarn test",
    "ft_s3cmd": "cd tests/functional/s3cmd && mocha --reporter mocha-multi-reporters --reporter-options configFile=$INIT_CWD/tests/reporter-config.json -t 40000 *.js",
    "ft_s3curl": "cd tests/functional/s3curl && mocha --reporter mocha-multi-reporters --reporter-options configFile=$INIT_CWD/tests/reporter-config.json -t 40000 *.js",
    "ft_util": "cd tests/functional/utilities && mocha --reporter mocha-multi-reporters --reporter-options configFile=$INIT_CWD/tests/reporter-config.json -t 40000 *.js",
    "ft_test": "npm-run-all -s ft_awssdk ft_s3cmd ft_s3curl ft_node ft_healthchecks ft_management ft_util",
    "ft_search": "cd tests/functional/aws-node-sdk && mocha --reporter mocha-multi-reporters --reporter-options configFile=$INIT_CWD/tests/reporter-config.json -t 90000 test/mdSearch",
    "ft_kmip": "cd tests/functional/kmip && mocha --reporter mocha-multi-reporters --reporter-options configFile=$INIT_CWD/tests/reporter-config.json -t 40000 *.js",
    "install_ft_deps": "yarn install aws-sdk@2.28.0 bluebird@3.3.1 mocha@2.3.4 mocha-junit-reporter@1.23.1 tv4@1.2.7",
    "lint": "eslint $(git ls-files '*.js')",
    "lint_md": "mdlint $(git ls-files '*.md')",
    "mem_backend": "S3BACKEND=mem node index.js",
    "start": "npm-run-all --parallel start_dmd start_s3server",
    "start_mongo": "yarn run cloudserver",
    "start_mdserver": "node mdserver.js",
    "start_dataserver": "node dataserver.js",
    "start_pfsserver": "node pfsserver.js",
    "start_s3server": "node index.js",
    "start_dmd": "npm-run-all --parallel start_mdserver start_dataserver",
    "start_utapi": "node lib/utapi/utapi.js",
    "start_secure_channel_proxy": "node bin/secure_channel_proxy.js",
    "start_metrics_server": "node bin/metrics_server.js",
    "utapi_replay": "node lib/utapi/utapiReplay.js",
    "utapi_reindex": "node lib/utapi/utapiReindex.js",
    "management_agent": "node managementAgent.js",
    "test": "CI=true S3BACKEND=mem mocha --reporter mocha-multi-reporters --reporter-options configFile=$INIT_CWD/tests/reporter-config.json --recursive tests/unit",
    "test_versionid_base62": "VERSION_ID_ENCODING_TYPE=base62 CI=true S3BACKEND=mem mocha --reporter mocha-multi-reporters --reporter-options configFile=$INIT_CWD/tests/reporter-config.json --recursive tests/unit/api",
    "test_legacy_location": "CI=true S3_LOCATION_FILE=tests/locationConfig/locationConfigLegacy.json S3BACKEND=mem mocha --reporter mocha-multi-reporters --reporter-options configFile=$INIT_CWD/tests/reporter-config.json --recursive tests/unit",
    "test_utapi_v2": "mocha --reporter mocha-multi-reporters --reporter-options configFile=$INIT_CWD/tests/reporter-config.json --recursive tests/utapi",
    "multiple_backend_test": "CI=true S3BACKEND=mem S3DATA=multiple mocha --reporter mocha-multi-reporters --reporter-options configFile=$INIT_CWD/tests/reporter-config.json -t 20000 --recursive tests/multipleBackend",
    "unit_coverage": "CI=true mkdir -p coverage/unit/ && S3BACKEND=mem istanbul cover --dir coverage/unit _mocha -- --reporter mocha-multi-reporters --reporter-options configFile=$INIT_CWD/tests/reporter-config.json --recursive tests/unit",
    "unit_coverage_legacy_location": "CI=true mkdir -p coverage/unitlegacylocation/ && S3_LOCATION_FILE=tests/locationConfig/locationConfigLegacy.json S3BACKEND=mem istanbul cover --dir coverage/unitlegacylocation _mocha -- --reporter mocha-multi-reporters --reporter-options configFile=$INIT_CWD/tests/reporter-config.json --reporter mocha-junit-reporter --recursive tests/unit"
  }
}<|MERGE_RESOLUTION|>--- conflicted
+++ resolved
@@ -39,15 +39,11 @@
     "node-fetch": "^2.6.0",
     "node-forge": "^0.7.1",
     "npm-run-all": "~4.1.5",
-<<<<<<< HEAD
     "prom-client": "^14.0.1",
     "request": "^2.81.0",
     "sql-where-parser": "~2.2.1",
-    "utapi": "github:scality/utapi#8.1.7",
+    "utapi": "github:scality/utapi#8.1.8",
     "utf-8-validate": "^5.0.8",
-=======
-    "utapi": "git+https://github.com/scality/utapi#7.10.9",
->>>>>>> fa99e2f3
     "utf8": "~2.1.1",
     "uuid": "^8.3.2",
     "vaultclient": "scality/vaultclient#8.3.8",
