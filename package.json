--- conflicted
+++ resolved
@@ -20,11 +20,7 @@
   "homepage": "https://github.com/scality/S3#readme",
   "dependencies": {
     "@hapi/joi": "^17.1.0",
-<<<<<<< HEAD
-    "arsenal": "github:scality/Arsenal#26a00ba",
-=======
-    "arsenal": "github:scality/Arsenal#7358bd1",
->>>>>>> 2e52ad20
+    "arsenal": "github:scality/Arsenal#b8bef65f002f2d396747b736fa7bd6b8c87d0e7b",
     "async": "~2.5.0",
     "aws-sdk": "2.363.0",
     "azure-storage": "^2.1.0",
