--- conflicted
+++ resolved
@@ -1,10 +1,6 @@
 {
   "name": "@zenko/cloudserver",
-<<<<<<< HEAD
-  "version": "8.6.6",
-=======
-  "version": "8.5.20",
->>>>>>> a3dc3f9f
+  "version": "8.6.7",
   "description": "Zenko CloudServer, an open-source Node.js implementation of a server handling the Amazon S3 protocol",
   "main": "index.js",
   "engines": {
@@ -25,11 +21,7 @@
   "dependencies": {
     "@azure/storage-blob": "^12.12.0",
     "@hapi/joi": "^17.1.0",
-<<<<<<< HEAD
-    "arsenal": "git+https://github.com/scality/Arsenal#8.1.77",
-=======
     "arsenal": "git+https://github.com/scality/Arsenal#8.1.80",
->>>>>>> a3dc3f9f
     "async": "~2.5.0",
     "aws-sdk": "2.905.0",
     "bucketclient": "scality/bucketclient#8.1.5",
