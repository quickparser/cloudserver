--- conflicted
+++ resolved
@@ -20,11 +20,7 @@
   "homepage": "https://github.com/scality/S3#readme",
   "dependencies": {
     "@hapi/joi": "^17.1.0",
-<<<<<<< HEAD
-    "arsenal": "github:scality/Arsenal#395a881d",
-=======
-    "arsenal": "github:scality/Arsenal#735c6f2",
->>>>>>> 7f75e942
+    "arsenal": "github:scality/Arsenal#8c7907f",
     "async": "~2.5.0",
     "aws-sdk": "2.905.0",
     "azure-storage": "^2.1.0",
