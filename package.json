{
  "name": "s3",
  "version": "1.1.0",
  "description": "S3 connector",
  "main": "index.js",
  "engines": {
    "node": "~4.2.0"
  },
  "repository": "scality/S3",
  "keywords": [
    "s3",
    "cloud",
    "server"
  ],
  "author": "Giorgio Regni",
  "license": "Apache-2.0",
  "bugs": {
    "url": "https://github.com/scality/S3/issues"
  },
  "homepage": "https://github.com/scality/S3#readme",
  "dependencies": {
    "arsenal": "scality/Arsenal",
    "async": "~1.4.2",
    "babel-core": "^6.5.2",
    "babel-plugin-transform-es2015-destructuring": "^6.5.2",
    "babel-plugin-transform-es2015-modules-commonjs": "^6.5.2",
    "babel-plugin-transform-es2015-parameters": "^6.5.2",
    "bucketclient": "scality/bucketclient",
    "commander": "^2.9.0",
    "ioredis": "2.4.0",
    "level": "^1.4.0",
    "level-sublevel": "^6.5.4",
    "multilevel": "^7.3.0",
    "node-uuid": "^1.4.3",
    "ready-set-stream": "1.0.7",
    "sproxydclient": "scality/sproxydclient",
    "utapi": "scality/utapi",
    "utf8": "~2.1.1",
    "vaultclient": "scality/vaultclient",
    "werelogs": "scality/werelogs",
<<<<<<< HEAD
    "xml": "~1.0.0",
    "xml2js": "~0.4.12",
    "node-bitmap-ewah":"dimitriosvasilas/node-bitmap-ewah"
=======
    "xml2js": "~0.4.16"
>>>>>>> a2c24368
  },
  "optionalDependencies": {
    "ioctl": "2.0.0"
  },
  "devDependencies": {
    "aws-sdk": "^2.2.11",
    "babel-cli": "^6.2.0",
    "babel-eslint": "^6.0.0",
    "bluebird": "^3.3.1",
    "eslint": "^2.4.0",
    "eslint-config-airbnb": "^6.0.0",
    "eslint-config-scality": "scality/Guidelines",
    "istanbul": "1.0.0-alpha.2",
    "istanbul-api": "1.0.0-alpha.13",
    "lolex": "^1.4.0",
    "mocha": "^2.3.4",
    "mocha-junit-reporter": "1.11.1",
    "node-mocks-http": "^1.5.2",
    "s3blaster": "scality/s3blaster",
    "tv4": "^1.2.7",
    "zombie": "^5.0.5"
  },
  "scripts": {
    "ft_awssdk": "cd tests/functional/aws-node-sdk && npm test",
    "ft_s3cmd": "cd tests/functional/s3cmd && npm test",
    "ft_s3curl": "cd tests/functional/s3curl && npm test",
    "ft_test": "mocha tester.js --compilers js:babel-core/register",
    "init": "node init.js",
    "install_ft_deps": "npm install aws-sdk@2.2.11 bluebird@3.3.1 mocha@2.3.4 mocha-junit-reporter@1.11.1 tv4@1.2.7 zombie@5.0.5",
    "lint": "eslint $(git ls-files '*.js')",
    "lint_md": "mdlint $(git ls-files '*.md')",
    "mem_backend": "S3BACKEND=mem node index.js",
<<<<<<< HEAD
    "antidote_backend": "S3BACKEND=antidote node index.js",
=======
    "perf": "mocha --compilers js:babel-core/register tests/performance/s3standard.js",
>>>>>>> a2c24368
    "start": "node init.js && node index.js",
    "start_utapi": "node utapiServer.js",
    "test": "S3BACKEND=mem mocha --compilers js:babel-core/register --recursive tests/unit",
    "unit_coverage": "mkdir -p coverage/unit/ && S3BACKEND=mem MOCHA_FILE=$CIRCLE_TEST_REPORTS/unit/unit.xml istanbul cover --dir coverage/unit _mocha -- --compilers js:babel-core/register --reporter mocha-junit-reporter --recursive tests/unit"
  }
}<|MERGE_RESOLUTION|>--- conflicted
+++ resolved
@@ -19,6 +19,7 @@
   },
   "homepage": "https://github.com/scality/S3#readme",
   "dependencies": {
+    "antidote_ts_client": "^0.1.0",
     "arsenal": "scality/Arsenal",
     "async": "~1.4.2",
     "babel-core": "^6.5.2",
@@ -31,20 +32,16 @@
     "level": "^1.4.0",
     "level-sublevel": "^6.5.4",
     "multilevel": "^7.3.0",
+    "node-bitmap-ewah": "dimitriosvasilas/node-bitmap-ewah",
     "node-uuid": "^1.4.3",
     "ready-set-stream": "1.0.7",
+    "socket.io": "^1.7.2",
     "sproxydclient": "scality/sproxydclient",
     "utapi": "scality/utapi",
     "utf8": "~2.1.1",
     "vaultclient": "scality/vaultclient",
     "werelogs": "scality/werelogs",
-<<<<<<< HEAD
-    "xml": "~1.0.0",
-    "xml2js": "~0.4.12",
-    "node-bitmap-ewah":"dimitriosvasilas/node-bitmap-ewah"
-=======
     "xml2js": "~0.4.16"
->>>>>>> a2c24368
   },
   "optionalDependencies": {
     "ioctl": "2.0.0"
@@ -77,11 +74,8 @@
     "lint": "eslint $(git ls-files '*.js')",
     "lint_md": "mdlint $(git ls-files '*.md')",
     "mem_backend": "S3BACKEND=mem node index.js",
-<<<<<<< HEAD
     "antidote_backend": "S3BACKEND=antidote node index.js",
-=======
     "perf": "mocha --compilers js:babel-core/register tests/performance/s3standard.js",
->>>>>>> a2c24368
     "start": "node init.js && node index.js",
     "start_utapi": "node utapiServer.js",
     "test": "S3BACKEND=mem mocha --compilers js:babel-core/register --recursive tests/unit",
