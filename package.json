{
  "name": "@zenko/cloudserver",
  "version": "8.2.19",
  "description": "Zenko CloudServer, an open-source Node.js implementation of a server handling the Amazon S3 protocol",
  "main": "index.js",
  "engines": {
    "node": ">=16"
  },
  "repository": "scality/S3",
  "keywords": [
    "s3",
    "cloud",
    "server"
  ],
  "author": "Scality Inc.",
  "license": "Apache-2.0",
  "bugs": {
    "url": "https://github.com/scality/S3/issues"
  },
  "homepage": "https://github.com/scality/S3#readme",
  "dependencies": {
    "@hapi/joi": "^17.1.0",
<<<<<<< HEAD
    "arsenal": "github:scality/Arsenal#8.1.21",
    "async": "~2.5.0",
    "aws-sdk": "2.905.0",
    "azure-storage": "^2.1.0",
    "bucketclient": "scality/bucketclient#8.1.0",
    "bufferutil": "^3.0.5",
=======
    "arsenal": "github:scality/arsenal#w/7.10/feature/ARSN-21/UpgradeToNode16",
    "async": "~2.5.0",
    "aws-sdk": "2.905.0",
    "azure-storage": "^2.1.0",
    "bucketclient": "scality/bucketclient#w/7.10/improvement/BKTCLT-3-upgrade-to-node-16",
>>>>>>> f8da9a31
    "commander": "^2.9.0",
    "cron-parser": "^2.11.0",
    "diskusage": "1.1.3",
    "google-auto-auth": "^0.9.1",
    "http-proxy": "^1.17.0",
    "http-proxy-agent": "^4.0.1",
    "https-proxy-agent": "^2.2.0",
    "level-mem": "^5.0.1",
    "moment": "^2.26.0",
    "mongodb": "^2.2.31",
    "node-fetch": "^2.6.0",
    "node-forge": "^0.7.1",
    "npm-run-all": "~4.1.5",
<<<<<<< HEAD
    "prom-client": "^10.2.3",
    "request": "^2.81.0",
    "sql-where-parser": "~2.2.1",
    "utapi": "github:scality/utapi#8.1.4",
    "utf-8-validate": "^4.0.2",
    "utf8": "~2.1.1",
    "uuid": "^8.3.2",
    "vaultclient": "scality/vaultclient#62e8d4a",
    "werelogs": "scality/werelogs#8.1.0",
    "ws": "^5.1.0",
=======
    "sinon": "^9.0.2",
    "sproxydclient": "scality/sproxydclient#w/7.10/feature/SPRXCLT-2/UpgradeToNode16",
    "utapi": "scality/utapi#w/7.10/feature/UTAPI-59/UpgradeToNode16",
    "utf8": "~2.1.1",
    "uuid": "^3.0.1",
    "vaultclient": "scality/vaultclient#w/7.10/feature/VLTCLT-7/UpgradeToNode16",
    "werelogs": "scality/werelogs#0a4c576",
>>>>>>> f8da9a31
    "xml2js": "~0.4.16"
  },
  "devDependencies": {
    "bluebird": "^3.3.1",
<<<<<<< HEAD
    "eslint": "^5.3.0",
    "eslint-config-airbnb-base": "^13.1.0",
    "eslint-config-scality": "scality/Guidelines#28e73a2",
    "eslint-plugin-import": "^2.14.0",
    "express": "^4.17.1",
=======
    "eslint": "^2.4.0",
    "eslint-config-airbnb": "^6.0.0",
    "eslint-config-scality": "scality/Guidelines#w/7.10/improvement/GDL-5-node-16-upgrade",
>>>>>>> f8da9a31
    "ioredis": "4.9.5",
    "istanbul": "1.0.0-alpha.2",
    "istanbul-api": "1.0.0-alpha.13",
    "lolex": "^1.4.0",
    "mocha": "^2.3.4",
    "mocha-junit-reporter": "^1.23.1",
    "mocha-multi-reporters": "^1.1.7",
    "node-mocks-http": "1.5.2",
    "sinon": "^9.2.4",
    "tv4": "^1.2.7"
  },
  "scripts": {
    "cloudserver": "S3METADATA=mongodb npm-run-all --parallel start_dataserver start_s3server",
    "ft_awssdk": "cd tests/functional/aws-node-sdk && mocha --reporter mocha-multi-reporters --reporter-options configFile=$INIT_CWD/tests/reporter-config.json test/",
    "ft_awssdk_aws": "cd tests/functional/aws-node-sdk && AWS_ON_AIR=true mocha --reporter mocha-multi-reporters --reporter-options configFile=$INIT_CWD/tests/reporter-config.json test/",
    "ft_awssdk_buckets": "cd tests/functional/aws-node-sdk && mocha --reporter mocha-multi-reporters --reporter-options configFile=$INIT_CWD/tests/reporter-config.json test/bucket",
    "ft_awssdk_objects_misc": "cd tests/functional/aws-node-sdk && mocha --reporter mocha-multi-reporters --reporter-options configFile=$INIT_CWD/tests/reporter-config.json test/legacy test/object test/service test/support",
    "ft_awssdk_versioning": "cd tests/functional/aws-node-sdk && mocha --reporter mocha-multi-reporters --reporter-options configFile=$INIT_CWD/tests/reporter-config.json test/versioning/",
    "ft_awssdk_external_backends": "cd tests/functional/aws-node-sdk && mocha --reporter mocha-multi-reporters --reporter-options configFile=$INIT_CWD/tests/reporter-config.json test/multipleBackend",
    "ft_management": "cd tests/functional/report && yarn test",
    "ft_node": "cd tests/functional/raw-node && yarn test",
    "ft_node_routes": "cd tests/functional/raw-node && npm run test-routes",
    "ft_gcp": "cd tests/functional/raw-node && yarn run test-gcp",
    "ft_healthchecks": "cd tests/functional/healthchecks && yarn test",
    "ft_s3cmd": "cd tests/functional/s3cmd && mocha --reporter mocha-multi-reporters --reporter-options configFile=$INIT_CWD/tests/reporter-config.json -t 40000 *.js",
    "ft_s3curl": "cd tests/functional/s3curl && mocha --reporter mocha-multi-reporters --reporter-options configFile=$INIT_CWD/tests/reporter-config.json -t 40000 *.js",
    "ft_util": "cd tests/functional/utilities && mocha --reporter mocha-multi-reporters --reporter-options configFile=$INIT_CWD/tests/reporter-config.json -t 40000 *.js",
    "ft_test": "npm-run-all -s ft_awssdk ft_s3cmd ft_s3curl ft_node ft_healthchecks ft_management ft_util",
    "ft_search": "cd tests/functional/aws-node-sdk && mocha --reporter mocha-multi-reporters --reporter-options configFile=$INIT_CWD/tests/reporter-config.json -t 90000 test/mdSearch",
    "ft_kmip": "cd tests/functional/kmip && mocha --reporter mocha-multi-reporters --reporter-options configFile=$INIT_CWD/tests/reporter-config.json -t 40000 *.js",
    "install_ft_deps": "yarn install aws-sdk@2.28.0 bluebird@3.3.1 mocha@2.3.4 mocha-junit-reporter@1.23.1 tv4@1.2.7",
    "lint": "eslint $(git ls-files '*.js')",
    "lint_md": "mdlint $(git ls-files '*.md')",
    "mem_backend": "S3BACKEND=mem node index.js",
    "start": "npm-run-all --parallel start_dmd start_s3server",
    "start_mongo": "yarn run cloudserver",
    "start_mdserver": "node mdserver.js",
    "start_dataserver": "node dataserver.js",
    "start_pfsserver": "node pfsserver.js",
    "start_s3server": "node index.js",
    "start_dmd": "npm-run-all --parallel start_mdserver start_dataserver",
    "start_utapi": "node lib/utapi/utapi.js",
    "start_secure_channel_proxy": "node bin/secure_channel_proxy.js",
    "start_metrics_server": "node bin/metrics_server.js",
    "utapi_replay": "node lib/utapi/utapiReplay.js",
    "utapi_reindex": "node lib/utapi/utapiReindex.js",
    "management_agent": "node managementAgent.js",
    "test": "CI=true S3BACKEND=mem mocha --reporter mocha-multi-reporters --reporter-options configFile=$INIT_CWD/tests/reporter-config.json --recursive tests/unit",
    "test_versionid_base62": "VERSION_ID_ENCODING_TYPE=base62 CI=true S3BACKEND=mem mocha --reporter mocha-multi-reporters --reporter-options configFile=$INIT_CWD/tests/reporter-config.json --recursive tests/unit/api",
    "test_legacy_location": "CI=true S3_LOCATION_FILE=tests/locationConfig/locationConfigLegacy.json S3BACKEND=mem mocha --reporter mocha-multi-reporters --reporter-options configFile=$INIT_CWD/tests/reporter-config.json --recursive tests/unit",
    "test_utapi_v2": "mocha --reporter mocha-multi-reporters --reporter-options configFile=$INIT_CWD/tests/reporter-config.json --recursive tests/utapi",
    "multiple_backend_test": "CI=true S3BACKEND=mem S3DATA=multiple mocha --reporter mocha-multi-reporters --reporter-options configFile=$INIT_CWD/tests/reporter-config.json -t 20000 --recursive tests/multipleBackend",
    "unit_coverage": "CI=true mkdir -p coverage/unit/ && S3BACKEND=mem istanbul cover --dir coverage/unit _mocha -- --reporter mocha-multi-reporters --reporter-options configFile=$INIT_CWD/tests/reporter-config.json --recursive tests/unit",
    "unit_coverage_legacy_location": "CI=true mkdir -p coverage/unitlegacylocation/ && S3_LOCATION_FILE=tests/locationConfig/locationConfigLegacy.json S3BACKEND=mem istanbul cover --dir coverage/unitlegacylocation _mocha -- --reporter mocha-multi-reporters --reporter-options configFile=$INIT_CWD/tests/reporter-config.json --reporter mocha-junit-reporter --recursive tests/unit"
  }
 }<|MERGE_RESOLUTION|>--- conflicted
+++ resolved
@@ -20,20 +20,12 @@
   "homepage": "https://github.com/scality/S3#readme",
   "dependencies": {
     "@hapi/joi": "^17.1.0",
-<<<<<<< HEAD
-    "arsenal": "github:scality/Arsenal#8.1.21",
+    "arsenal": "github:scality/Arsenal#w/8.1/feature/ARSN-21/UpgradeToNode16",
     "async": "~2.5.0",
     "aws-sdk": "2.905.0",
     "azure-storage": "^2.1.0",
-    "bucketclient": "scality/bucketclient#8.1.0",
-    "bufferutil": "^3.0.5",
-=======
-    "arsenal": "github:scality/arsenal#w/7.10/feature/ARSN-21/UpgradeToNode16",
-    "async": "~2.5.0",
-    "aws-sdk": "2.905.0",
-    "azure-storage": "^2.1.0",
-    "bucketclient": "scality/bucketclient#w/7.10/improvement/BKTCLT-3-upgrade-to-node-16",
->>>>>>> f8da9a31
+    "bucketclient": "scality/bucketclient#w/8.1/improvement/BKTCLT-3-upgrade-to-node-16",
+    "bufferutil": "^4.0.6",
     "commander": "^2.9.0",
     "cron-parser": "^2.11.0",
     "diskusage": "1.1.3",
@@ -47,41 +39,25 @@
     "node-fetch": "^2.6.0",
     "node-forge": "^0.7.1",
     "npm-run-all": "~4.1.5",
-<<<<<<< HEAD
     "prom-client": "^10.2.3",
     "request": "^2.81.0",
     "sql-where-parser": "~2.2.1",
-    "utapi": "github:scality/utapi#8.1.4",
-    "utf-8-validate": "^4.0.2",
+    "utapi": "github:scality/utapi#w/8.1/feature/UTAPI-59/UpgradeToNode16",
+    "utf-8-validate": "^5.0.8",
     "utf8": "~2.1.1",
     "uuid": "^8.3.2",
-    "vaultclient": "scality/vaultclient#62e8d4a",
+    "vaultclient": "scality/vaultclient#w/8.2/feature/VLTCLT-7/UpgradeToNode16",
     "werelogs": "scality/werelogs#8.1.0",
     "ws": "^5.1.0",
-=======
-    "sinon": "^9.0.2",
-    "sproxydclient": "scality/sproxydclient#w/7.10/feature/SPRXCLT-2/UpgradeToNode16",
-    "utapi": "scality/utapi#w/7.10/feature/UTAPI-59/UpgradeToNode16",
-    "utf8": "~2.1.1",
-    "uuid": "^3.0.1",
-    "vaultclient": "scality/vaultclient#w/7.10/feature/VLTCLT-7/UpgradeToNode16",
-    "werelogs": "scality/werelogs#0a4c576",
->>>>>>> f8da9a31
     "xml2js": "~0.4.16"
   },
   "devDependencies": {
     "bluebird": "^3.3.1",
-<<<<<<< HEAD
     "eslint": "^5.3.0",
     "eslint-config-airbnb-base": "^13.1.0",
-    "eslint-config-scality": "scality/Guidelines#28e73a2",
+    "eslint-config-scality": "scality/Guidelines#w/8.2/improvement/GDL-5-node-16-upgrade",
     "eslint-plugin-import": "^2.14.0",
     "express": "^4.17.1",
-=======
-    "eslint": "^2.4.0",
-    "eslint-config-airbnb": "^6.0.0",
-    "eslint-config-scality": "scality/Guidelines#w/7.10/improvement/GDL-5-node-16-upgrade",
->>>>>>> f8da9a31
     "ioredis": "4.9.5",
     "istanbul": "1.0.0-alpha.2",
     "istanbul-api": "1.0.0-alpha.13",
@@ -137,4 +113,4 @@
     "unit_coverage": "CI=true mkdir -p coverage/unit/ && S3BACKEND=mem istanbul cover --dir coverage/unit _mocha -- --reporter mocha-multi-reporters --reporter-options configFile=$INIT_CWD/tests/reporter-config.json --recursive tests/unit",
     "unit_coverage_legacy_location": "CI=true mkdir -p coverage/unitlegacylocation/ && S3_LOCATION_FILE=tests/locationConfig/locationConfigLegacy.json S3BACKEND=mem istanbul cover --dir coverage/unitlegacylocation _mocha -- --reporter mocha-multi-reporters --reporter-options configFile=$INIT_CWD/tests/reporter-config.json --reporter mocha-junit-reporter --recursive tests/unit"
   }
- }+}