--- conflicted
+++ resolved
@@ -1,13 +1,7 @@
 {
-<<<<<<< HEAD
   "name": "@zenko/cloudserver",
-  "version": "8.4.12",
+  "version": "8.4.13",
   "description": "Zenko CloudServer, an open-source Node.js implementation of a server handling the Amazon S3 protocol",
-=======
-  "name": "s3",
-  "version": "7.70.3",
-  "description": "S3 connector",
->>>>>>> 0cdaf92b
   "main": "index.js",
   "engines": {
     "node": ">=16"
