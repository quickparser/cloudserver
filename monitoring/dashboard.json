{
  "__inputs": [
    {
      "description": "",
      "label": "Prometheus",
      "name": "DS_PROMETHEUS",
      "pluginId": "prometheus",
      "pluginName": "Prometheus",
      "type": "datasource"
    },
    {
      "description": "",
      "label": "Loki",
      "name": "DS_LOKI",
      "pluginId": "loki",
      "pluginName": "Loki",
      "type": "datasource"
    },
    {
      "description": "Namespace associated with the Zenko instance",
      "label": "namespace",
      "name": "namespace",
      "type": "constant",
      "value": "zenko"
    },
    {
      "description": "Name of the Cloudserver job, used to filter only the Cloudserver instances.",
      "label": "job",
      "name": "job",
      "type": "constant",
      "value": "artesca-data-connector-s3api-metrics"
    },
    {
      "description": "Prefix of the Cloudserver pod names, used to filter only the Cloudserver instances.",
      "label": "pod",
      "name": "pod",
      "type": "constant",
      "value": "artesca-data-connector-cloudserver"
    },
    {
      "description": "Name of the Cloudserver Report job, used to filter only the Report Handler instances.",
      "label": "report job",
      "name": "reportJob",
      "type": "constant",
      "value": "artesca-data-ops-report-handler"
    }
  ],
  "annotations": {
    "list": []
  },
  "description": "",
  "editable": true,
  "gnetId": null,
  "hideControls": false,
  "id": null,
  "links": [],
  "panels": [
    {
      "datasource": "${DS_PROMETHEUS}",
      "editable": true,
      "error": false,
      "fieldConfig": {
        "defaults": {
          "custom": {},
          "decimals": null,
          "mappings": [],
          "noValue": "none",
          "thresholds": {
            "mode": "absolute",
            "steps": [
              {
                "color": "red",
                "index": 0,
                "line": true,
                "op": "gt",
                "value": "null",
                "yaxis": "left"
              },
              {
                "color": "green",
                "index": 1,
                "line": true,
                "op": "gt",
                "value": 1.0,
                "yaxis": "left"
              }
            ]
          },
          "unit": "none"
        },
        "overrides": []
      },
      "gridPos": {
        "h": 4,
        "w": 3,
        "x": 0,
        "y": 0
      },
      "hideTimeOverride": false,
      "id": 1,
      "links": [],
      "maxDataPoints": 100,
      "options": {
        "colorMode": "value",
        "graphMode": "area",
        "justifyMode": "auto",
        "orientation": "auto",
        "reduceOptions": {
          "calcs": [
            "lastNotNull"
          ],
          "fields": "",
          "values": false
        },
        "textMode": "auto"
      },
      "targets": [
        {
          "datasource": null,
          "expr": "sum(up{namespace=\"${namespace}\", job=\"${job}\"})",
          "format": "time_series",
          "hide": false,
          "instant": false,
          "interval": "",
          "intervalFactor": 1,
          "legendFormat": "",
          "metric": "",
          "refId": "",
          "step": 10,
          "target": ""
        }
      ],
      "title": "Up",
      "transformations": [],
      "transparent": false,
      "type": "stat"
    },
    {
      "datasource": "${DS_PROMETHEUS}",
      "editable": true,
      "error": false,
      "fieldConfig": {
        "defaults": {
          "custom": {},
          "decimals": 0,
          "mappings": [],
          "noValue": "none",
          "thresholds": {
            "mode": "absolute",
            "steps": [
              {
                "color": "green",
                "index": 0,
                "line": true,
                "op": "gt",
                "value": "null",
                "yaxis": "left"
              }
            ]
          },
          "unit": "short"
        },
        "overrides": []
      },
      "gridPos": {
        "h": 4,
        "w": 3,
        "x": 3,
        "y": 0
      },
      "hideTimeOverride": false,
      "id": 2,
      "links": [],
      "maxDataPoints": 100,
      "options": {
        "colorMode": "value",
        "graphMode": "area",
        "justifyMode": "auto",
        "orientation": "auto",
        "reduceOptions": {
          "calcs": [
            "last"
          ],
          "fields": "",
          "values": false
        },
        "textMode": "auto"
      },
      "targets": [
        {
          "datasource": null,
          "expr": "sum(increase(http_requests_total{namespace=\"${namespace}\", job=\"${job}\"}[$__rate_interval]))",
          "format": "time_series",
          "hide": false,
          "instant": false,
          "interval": "",
          "intervalFactor": 1,
          "legendFormat": "",
          "metric": "",
          "refId": "",
          "step": 10,
          "target": ""
        }
      ],
      "title": "Http requests",
      "transformations": [],
      "transparent": false,
      "type": "stat"
    },
    {
      "datasource": "${DS_PROMETHEUS}",
      "editable": true,
      "error": false,
      "gridPos": {
        "h": 4,
        "w": 3,
        "x": 6,
        "y": 0
      },
      "hideTimeOverride": false,
      "id": 3,
      "links": [],
      "maxDataPoints": 100,
      "options": {
        "fieldOptions": {
          "calcs": [
            "lastNotNull"
          ],
          "defaults": {
            "decimals": null,
            "links": [],
            "max": 100,
            "min": 0,
            "title": null,
            "unit": "percent"
          },
          "limit": null,
          "mappings": [],
          "override": {},
          "thresholds": [
            {
              "color": "red",
              "index": 0,
              "line": true,
              "op": "gt",
              "value": "null",
              "yaxis": "left"
            },
            {
              "color": "orange",
              "index": 1,
              "line": true,
              "op": "gt",
              "value": 80.0,
              "yaxis": "left"
            },
            {
              "color": "green",
              "index": 2,
              "line": true,
              "op": "gt",
              "value": 90.0,
              "yaxis": "left"
            }
          ],
          "values": false
        },
        "showThresholdLabels": false,
        "showThresholdMarkers": true
      },
      "targets": [
        {
<<<<<<< HEAD
          "datasource": null,
          "expr": "sum(rate(http_requests_total{namespace=\"${namespace}\", job=\"${job}\", code=~\"2..\"}[$__rate_interval])) * 100\n   /\nsum(rate(http_requests_total{namespace=\"${namespace}\", job=\"${job}\"}[$__rate_interval]))",
          "format": "time_series",
          "hide": false,
          "instant": true,
          "interval": "",
          "intervalFactor": 1,
          "legendFormat": "Success rate",
          "metric": "",
          "refId": "",
          "step": 10,
          "target": ""
        }
      ],
      "title": "Success rate",
      "transformations": [],
      "transparent": false,
      "type": "gauge"
    },
    {
      "datasource": "${DS_PROMETHEUS}",
      "description": "Rate of data ingested : cumulative amount of data created (>0) or deleted (<0) per second.",
      "editable": true,
      "error": false,
      "fieldConfig": {
        "defaults": {
          "custom": {},
          "decimals": 1,
          "mappings": [],
          "noValue": "none",
          "thresholds": {
            "mode": "absolute",
            "steps": [
              {
                "color": "dark-purple",
                "index": 0,
                "line": true,
                "op": "gt",
                "value": "null",
                "yaxis": "left"
              }
            ]
          },
          "unit": "binBps"
        },
        "overrides": []
      },
      "gridPos": {
        "h": 4,
        "w": 3,
        "x": 9,
        "y": 0
      },
      "hideTimeOverride": false,
      "id": 4,
      "links": [],
      "maxDataPoints": 100,
      "options": {
        "colorMode": "background",
        "graphMode": "area",
        "justifyMode": "auto",
        "orientation": "auto",
        "reduceOptions": {
          "calcs": [
            "mean"
          ],
          "fields": "",
          "values": false
=======
            "name": "reportJob",
            "type": "constant",
            "label": "report job",
            "description": "Name of the Cloudserver Report job, used to filter only the Report Handler instances.",
            "value": "artesca-data-ops-report-handler"
        },
        {
            "name": "countItemsJob",
            "type": "constant",
            "label": "count-items job",
            "description": "Name of the Count-Items cronjob, used to filter only the Count-Items instances.",
            "value": "artesca-data-ops-count-items"
        }
        
    ],
    "editable": true,
    "gnetId": null,
    "graphTooltip": 0,
    "id": null,
    "links": [],
    "panels": [
        {
            "datasource": "${DS_PROMETHEUS}",
            "description": "",
            "fieldConfig": {
                "defaults": {
                    "color": {
                        "mode": "thresholds"
                    },
                    "mappings": [],
                    "thresholds": {
                        "mode": "absolute",
                        "steps": [
                            {
                                "color": "red",
                                "value": null
                            },
                            {
                                "color": "green",
                                "value": 1
                            }
                        ]
                    }
                },
                "overrides": []
            },
            "gridPos": {
                "h": 4,
                "w": 3,
                "x": 0,
                "y": 0
            },
            "id": 20,
            "options": {
                "colorMode": "value",
                "graphMode": "area",
                "justifyMode": "auto",
                "orientation": "auto",
                "reduceOptions": {
                    "calcs": [
                        "last"
                    ],
                    "fields": "",
                    "values": false
                },
                "text": {},
                "textMode": "auto"
            },
            "pluginVersion": "8.0.6",
            "targets": [
                {
                    "exemplar": true,
                    "expr": "sum(up{namespace=\"${namespace}\", job=\"${job}\"})",
                    "instant": false,
                    "interval": "",
                    "legendFormat": "",
                    "refId": "A"
                }
            ],
            "title": "Up",
            "type": "stat"
>>>>>>> f528fc9b
        },
        "textMode": "auto"
      },
      "targets": [
        {
          "datasource": null,
          "expr": "-sum(deriv(cloud_server_data_disk_available{namespace=\"${namespace}\", job=\"${job}\"}[$__rate_interval]))",
          "format": "time_series",
          "hide": false,
          "instant": false,
          "interval": "",
          "intervalFactor": 1,
          "legendFormat": "",
          "metric": "",
          "refId": "",
          "step": 10,
          "target": ""
        }
      ],
      "title": "Injection Data Rate",
      "transformations": [],
      "transparent": false,
      "type": "stat"
    },
    {
      "datasource": "${DS_PROMETHEUS}",
      "description": "Rate of object ingestion : cumulative count of object created (>0) or deleted (<0) per second.",
      "editable": true,
      "error": false,
      "fieldConfig": {
        "defaults": {
          "custom": {},
          "decimals": 1,
          "mappings": [],
          "noValue": "none",
          "thresholds": {
            "mode": "absolute",
            "steps": [
              {
                "color": "dark-purple",
                "index": 0,
                "line": true,
                "op": "gt",
                "value": "null",
                "yaxis": "left"
              }
            ]
          },
          "unit": "O/s"
        },
        "overrides": []
      },
      "gridPos": {
        "h": 4,
        "w": 3,
        "x": 12,
        "y": 0
      },
      "hideTimeOverride": false,
      "id": 5,
      "links": [],
      "maxDataPoints": 100,
      "options": {
        "colorMode": "background",
        "graphMode": "area",
        "justifyMode": "auto",
        "orientation": "auto",
        "reduceOptions": {
          "calcs": [
            "mean"
          ],
          "fields": "",
          "values": false
        },
        "textMode": "auto"
      },
      "targets": [
        {
          "datasource": null,
          "expr": "sum(deriv(cloud_server_number_of_objects{namespace=\"${namespace}\", job=\"${job}\"}[$__rate_interval]))",
          "format": "time_series",
          "hide": false,
          "instant": false,
          "interval": "",
          "intervalFactor": 1,
          "legendFormat": "",
          "metric": "",
          "refId": "",
          "step": 10,
          "target": ""
        }
      ],
      "title": "Injection Rate",
      "transformations": [],
      "transparent": false,
      "type": "stat"
    },
    {
      "datasource": "${DS_PROMETHEUS}",
      "description": "Number of S3 buckets available in the cluster.\nThis value is computed asynchronously, and update may be delayed up to 1h.",
      "editable": true,
      "error": false,
      "fieldConfig": {
        "defaults": {
          "custom": {},
          "decimals": null,
          "mappings": [],
          "noValue": "-",
          "thresholds": {
            "mode": "absolute",
            "steps": [
              {
                "color": "#808080",
                "index": 0,
                "line": true,
                "op": "gt",
                "value": "null",
                "yaxis": "left"
              },
              {
                "color": "blue",
                "index": 1,
                "line": true,
                "op": "gt",
                "value": 0.0,
                "yaxis": "left"
              }
            ]
          },
          "unit": "short"
        },
        "overrides": []
      },
      "gridPos": {
        "h": 4,
        "w": 7,
        "x": 15,
        "y": 0
      },
      "hideTimeOverride": false,
      "id": 6,
      "links": [],
      "maxDataPoints": 100,
      "options": {
        "colorMode": "value",
        "graphMode": "area",
        "justifyMode": "auto",
        "orientation": "auto",
        "reduceOptions": {
          "calcs": [
            "lastNotNull"
          ],
          "fields": "",
          "values": false
        },
        "textMode": "auto"
      },
      "targets": [
        {
          "datasource": null,
          "expr": "sum(cloud_server_number_of_buckets{namespace=\"${namespace}\",job=\"${reportJob}\"})",
          "format": "time_series",
          "hide": false,
          "instant": false,
          "interval": "",
          "intervalFactor": 1,
          "legendFormat": "",
          "metric": "",
          "refId": "",
          "step": 10,
          "target": ""
        }
      ],
      "title": "Buckets",
      "transformations": [],
      "transparent": false,
      "type": "stat"
    },
    {
      "datasource": "${DS_PROMETHEUS}",
      "description": "Status of the reports-handler pod.",
      "editable": true,
      "error": false,
      "fieldConfig": {
        "defaults": {
          "custom": {},
          "decimals": null,
          "mappings": [],
          "noValue": "none",
          "thresholds": {
            "mode": "absolute",
            "steps": [
              {
                "color": "red",
                "index": 0,
                "line": true,
                "op": "gt",
                "value": "null",
                "yaxis": "left"
              },
              {
                "color": "green",
                "index": 1,
                "line": true,
                "op": "gt",
                "value": 1.0,
                "yaxis": "left"
              }
            ]
          },
          "unit": "none"
        },
        "overrides": []
      },
      "gridPos": {
        "h": 4,
        "w": 2,
        "x": 22,
        "y": 0
      },
      "hideTimeOverride": false,
      "id": 7,
      "links": [],
      "maxDataPoints": 100,
      "options": {
        "colorMode": "value",
        "graphMode": "area",
        "justifyMode": "auto",
        "orientation": "auto",
        "reduceOptions": {
          "calcs": [
            "lastNotNull"
          ],
          "fields": "",
          "values": false
        },
        "textMode": "auto"
      },
      "targets": [
        {
          "datasource": null,
          "expr": "sum(up{namespace=\"${namespace}\", job=\"${reportJob}\"})",
          "format": "time_series",
          "hide": false,
          "instant": false,
          "interval": "",
          "intervalFactor": 1,
          "legendFormat": "",
          "metric": "",
          "refId": "",
          "step": 10,
          "target": ""
        }
      ],
      "title": "Up",
      "transformations": [],
      "transparent": false,
      "type": "stat"
    },
    {
      "datasource": "${DS_PROMETHEUS}",
      "editable": true,
      "error": false,
      "fieldConfig": {
        "defaults": {
          "custom": {},
          "decimals": 0,
          "mappings": [],
          "noValue": "0",
          "thresholds": {
            "mode": "absolute",
            "steps": [
              {
                "color": "semi-dark-blue",
                "index": 0,
                "line": true,
                "op": "gt",
                "value": "null",
                "yaxis": "left"
              }
            ]
          },
          "unit": "short"
        },
        "overrides": []
      },
      "gridPos": {
        "h": 4,
        "w": 3,
        "x": 0,
        "y": 4
      },
      "hideTimeOverride": false,
      "id": 8,
      "links": [],
      "maxDataPoints": 100,
      "options": {
        "colorMode": "background",
        "graphMode": "area",
        "justifyMode": "auto",
        "orientation": "auto",
        "reduceOptions": {
          "calcs": [
            "lastNotNull"
          ],
          "fields": "",
          "values": false
        },
        "textMode": "auto"
      },
      "targets": [
        {
          "datasource": null,
          "expr": "sum(increase(http_requests_total{namespace=\"${namespace}\",job=\"${job}\",code=\"200\"}[$__rate_interval]))",
          "format": "time_series",
          "hide": false,
          "instant": false,
          "interval": "",
          "intervalFactor": 1,
          "legendFormat": "",
          "metric": "",
          "refId": "",
          "step": 10,
          "target": ""
        }
      ],
      "title": "Status 200",
      "transformations": [],
      "transparent": false,
      "type": "stat"
    },
    {
      "datasource": "${DS_PROMETHEUS}",
      "editable": true,
      "error": false,
      "fieldConfig": {
        "defaults": {
          "custom": {},
          "decimals": 0,
          "mappings": [],
          "noValue": "0",
          "thresholds": {
            "mode": "absolute",
            "steps": [
              {
                "color": "semi-dark-blue",
                "index": 0,
                "line": true,
                "op": "gt",
                "value": "null",
                "yaxis": "left"
              }
            ]
          },
          "unit": "short"
        },
        "overrides": []
      },
      "gridPos": {
        "h": 4,
        "w": 2,
        "x": 3,
        "y": 4
      },
      "hideTimeOverride": false,
      "id": 9,
      "links": [],
      "maxDataPoints": 100,
      "options": {
        "colorMode": "background",
        "graphMode": "area",
        "justifyMode": "auto",
        "orientation": "auto",
        "reduceOptions": {
          "calcs": [
            "lastNotNull"
          ],
          "fields": "",
          "values": false
        },
        "textMode": "auto"
      },
      "targets": [
        {
<<<<<<< HEAD
          "datasource": null,
          "expr": "sum(increase(http_requests_total{namespace=\"${namespace}\",job=\"${job}\",code=~\"4..\"}[$__rate_interval]))",
          "format": "time_series",
          "hide": false,
          "instant": false,
          "interval": "",
          "intervalFactor": 1,
          "legendFormat": "",
          "metric": "",
          "refId": "",
          "step": 10,
          "target": ""
        }
      ],
      "title": "Status 4xx",
      "transformations": [],
      "transparent": false,
      "type": "stat"
    },
    {
      "datasource": "${DS_PROMETHEUS}",
      "editable": true,
      "error": false,
      "fieldConfig": {
        "defaults": {
          "custom": {},
          "decimals": 0,
          "mappings": [],
          "noValue": "0",
          "thresholds": {
            "mode": "absolute",
            "steps": [
              {
                "color": "semi-dark-blue",
                "index": 0,
                "line": true,
                "op": "gt",
                "value": "null",
                "yaxis": "left"
              }
            ]
          },
          "unit": "short"
        },
        "overrides": []
      },
      "gridPos": {
        "h": 4,
        "w": 2,
        "x": 5,
        "y": 4
      },
      "hideTimeOverride": false,
      "id": 10,
      "links": [],
      "maxDataPoints": 100,
      "options": {
        "colorMode": "background",
        "graphMode": "area",
        "justifyMode": "auto",
        "orientation": "auto",
        "reduceOptions": {
          "calcs": [
            "lastNotNull"
          ],
          "fields": "",
          "values": false
=======
            "datasource": "${DS_PROMETHEUS}",
            "description": "Status of the reports-handler pod.",
            "fieldConfig": {
                "defaults": {
                    "color": {
                        "mode": "thresholds"
                    },
                    "mappings": [],
                    "thresholds": {
                        "mode": "absolute",
                        "steps": [
                            {
                                "color": "red",
                                "value": null
                            },
                            {
                                "color": "green",
                                "value": 1
                            }
                        ]
                    }
                },
                "overrides": []
            },
            "gridPos": {
                "h": 4,
                "w": 2,
                "x": 22,
                "y": 0
            },
            "id": 58,
            "options": {
                "colorMode": "value",
                "graphMode": "area",
                "justifyMode": "auto",
                "orientation": "auto",
                "reduceOptions": {
                    "calcs": [
                        "last"
                    ],
                    "fields": "",
                    "values": false
                },
                "text": {},
                "textMode": "auto"
            },
            "pluginVersion": "8.0.6",
            "targets": [
                {
                    "exemplar": true,
                    "expr": "sum(up{namespace=\"${namespace}\", job=\"${reportJob}\"})",
                    "instant": false,
                    "interval": "",
                    "legendFormat": "",
                    "refId": "A"
                }
            ],
            "title": "Reporter",
            "type": "stat"
>>>>>>> f528fc9b
        },
        "textMode": "auto"
      },
      "targets": [
        {
          "datasource": null,
          "expr": "sum(increase(http_requests_total{namespace=\"${namespace}\",job=\"${job}\",code=~\"5..\"}[$__rate_interval]))",
          "format": "time_series",
          "hide": false,
          "instant": false,
          "interval": "",
          "intervalFactor": 1,
          "legendFormat": "",
          "metric": "",
          "refId": "",
          "step": 10,
          "target": ""
        }
      ],
      "title": "Status 5xx",
      "transformations": [],
      "transparent": false,
      "type": "stat"
    },
    {
      "datasource": "${DS_PROMETHEUS}",
      "editable": true,
      "error": false,
      "fieldConfig": {
        "defaults": {
          "custom": {},
          "decimals": null,
          "mappings": [],
          "noValue": "none",
          "thresholds": {
            "mode": "absolute",
            "steps": [
              {
                "color": "green",
                "index": 0,
                "line": true,
                "op": "gt",
                "value": "null",
                "yaxis": "left"
              },
              {
                "color": "red",
                "index": 1,
                "line": true,
                "op": "gt",
                "value": 80.0,
                "yaxis": "left"
              }
            ]
          },
          "unit": "none"
        },
        "overrides": []
      },
      "gridPos": {
        "h": 4,
        "w": 2,
        "x": 7,
        "y": 4
      },
      "hideTimeOverride": false,
      "id": 11,
      "links": [],
      "maxDataPoints": 100,
      "options": {
        "colorMode": "value",
        "graphMode": "area",
        "justifyMode": "auto",
        "orientation": "auto",
        "reduceOptions": {
          "calcs": [
            "lastNotNull"
          ],
          "fields": "",
          "values": false
        },
        "textMode": "auto"
      },
      "targets": [
        {
<<<<<<< HEAD
          "datasource": null,
          "expr": "sum(http_active_requests{namespace=\"${namespace}\", job=\"${job}\"})",
          "format": "time_series",
          "hide": false,
          "instant": false,
          "interval": "",
          "intervalFactor": 1,
          "legendFormat": "",
          "metric": "",
          "refId": "",
          "step": 10,
          "target": ""
        }
      ],
      "title": "Active requests",
      "transformations": [],
      "transparent": false,
      "type": "stat"
    },
    {
      "datasource": "${DS_PROMETHEUS}",
      "description": "Rate of data ingested out-of-band (OOB) : cumulative amount of OOB data created (>0) or deleted (<0) per second.",
      "editable": true,
      "error": false,
      "fieldConfig": {
        "defaults": {
          "custom": {},
          "decimals": 1,
          "mappings": [],
          "noValue": "none",
          "thresholds": {
            "mode": "absolute",
            "steps": [
              {
                "color": "purple",
                "index": 0,
                "line": true,
                "op": "gt",
                "value": "null",
                "yaxis": "left"
              }
            ]
          },
          "unit": "binBps"
        },
        "overrides": []
      },
      "gridPos": {
        "h": 4,
        "w": 3,
        "x": 9,
        "y": 4
      },
      "hideTimeOverride": false,
      "id": 12,
      "links": [],
      "maxDataPoints": 100,
      "options": {
        "colorMode": "background",
        "graphMode": "area",
        "justifyMode": "auto",
        "orientation": "auto",
        "reduceOptions": {
          "calcs": [
            "mean"
          ],
          "fields": "",
          "values": false
=======
            "datasource": "${DS_PROMETHEUS}",
            "description": "Time elapsed since the last report, when object/bucket count was updated.",
            "fieldConfig": {
                "defaults": {
                    "color": {
                        "mode": "thresholds"
                    },
                    "mappings": [],
                    "noValue": "-",
                    "thresholds": {
                        "mode": "absolute",
                        "steps": [
                            {
                                "color": "#808080",
                                "value": null
                            },
                            {
                                "color": "green",
                                "value": 0
                            },
                            {
                                "color": "super-light-yellow",
                                "value": 1800
                            },
                            {
                                "color": "orange",
                                "value": 3600
                            },
                            {
                                "color": "red",
                                "value": 3700
                            }
                        ]
                    },
                    "unit": "s"
                },
                "overrides": []
            },
            "gridPos": {
                "h": 4,
                "w": 2,
                "x": 22,
                "y": 4
            },
            "id": 59,
            "options": {
                "colorMode": "value",
                "graphMode": "area",
                "justifyMode": "auto",
                "orientation": "auto",
                "reduceOptions": {
                    "calcs": [
                        "last"
                    ],
                    "fields": "",
                    "values": false
                },
                "text": {},
                "textMode": "auto"
            },
            "pluginVersion": "8.0.6",
            "targets": [
                {
                    "exemplar": true,
                    "expr": "time()\n- max by() (cloud_server_last_report_timestamp{namespace=\"${namespace}\", job=\"${reportJob}\"})\n+ (cloud_server_last_report_timestamp{namespace=\"${namespace}\", job=\"${reportJob}\"} - on() kube_cronjob_status_last_schedule_time{namespace=\"${namespace}\", cronjob=\"${countItemsJob}\"} > 0 or vector(0))",
                    "instant": false,
                    "interval": "",
                    "legendFormat": "",
                    "refId": "A"
                }
            ],
            "title": "Last Report",
            "type": "stat"
>>>>>>> f528fc9b
        },
        "textMode": "auto"
      },
      "targets": [
        {
          "datasource": null,
          "expr": "sum(deriv(cloud_server_data_ingested{namespace=\"${namespace}\", job=\"${job}\"}[$__rate_interval]))",
          "format": "time_series",
          "hide": false,
          "instant": false,
          "interval": "",
          "intervalFactor": 1,
          "legendFormat": "",
          "metric": "",
          "refId": "",
          "step": 10,
          "target": ""
        }
      ],
      "title": "OOB Inject. Data Rate",
      "transformations": [],
      "transparent": false,
      "type": "stat"
    },
    {
      "datasource": "${DS_PROMETHEUS}",
      "description": "Rate of object ingested out-of-band (OOB) : cumulative count of OOB object created (>0) or deleted (<0) per second.",
      "editable": true,
      "error": false,
      "fieldConfig": {
        "defaults": {
          "custom": {},
          "decimals": 1,
          "mappings": [],
          "noValue": "none",
          "thresholds": {
            "mode": "absolute",
            "steps": [
              {
                "color": "purple",
                "index": 0,
                "line": true,
                "op": "gt",
                "value": "null",
                "yaxis": "left"
              }
            ]
          },
          "unit": "O/s"
        },
        "overrides": []
      },
      "gridPos": {
        "h": 4,
        "w": 3,
        "x": 12,
        "y": 4
      },
      "hideTimeOverride": false,
      "id": 13,
      "links": [],
      "maxDataPoints": 100,
      "options": {
        "colorMode": "background",
        "graphMode": "area",
        "justifyMode": "auto",
        "orientation": "auto",
        "reduceOptions": {
          "calcs": [
            "mean"
          ],
          "fields": "",
          "values": false
        },
        "textMode": "auto"
      },
      "targets": [
        {
          "datasource": null,
          "expr": "sum(deriv(cloud_server_number_of_ingested_objects{namespace=\"${namespace}\", job=\"${job}\"}[$__rate_interval]))",
          "format": "time_series",
          "hide": false,
          "instant": false,
          "interval": "",
          "intervalFactor": 1,
          "legendFormat": "",
          "metric": "",
          "refId": "",
          "step": 10,
          "target": ""
        }
      ],
      "title": "OOB Inject. Rate",
      "transformations": [],
      "transparent": false,
      "type": "stat"
    },
    {
      "datasource": "${DS_PROMETHEUS}",
      "description": "Number of S3 objects available in the cluster.\nThis value is computed asynchronously, and update may be delayed up to 1h.",
      "editable": true,
      "error": false,
      "fieldConfig": {
        "defaults": {
          "custom": {},
          "decimals": null,
          "mappings": [],
          "noValue": "-",
          "thresholds": {
            "mode": "absolute",
            "steps": [
              {
                "color": "#808080",
                "index": 0,
                "line": true,
                "op": "gt",
                "value": "null",
                "yaxis": "left"
              },
              {
                "color": "blue",
                "index": 1,
                "line": true,
                "op": "gt",
                "value": 0.0,
                "yaxis": "left"
              }
            ]
          },
          "unit": "short"
        },
        "overrides": []
      },
      "gridPos": {
        "h": 4,
        "w": 7,
        "x": 15,
        "y": 4
      },
      "hideTimeOverride": false,
      "id": 14,
      "links": [],
      "maxDataPoints": 100,
      "options": {
        "colorMode": "value",
        "graphMode": "area",
        "justifyMode": "auto",
        "orientation": "auto",
        "reduceOptions": {
          "calcs": [
            "lastNotNull"
          ],
          "fields": "",
          "values": false
        },
        "textMode": "auto"
      },
      "targets": [
        {
          "datasource": null,
          "expr": "sum(cloud_server_number_of_objects{namespace=\"${namespace}\",job=\"${reportJob}\"})",
          "format": "time_series",
          "hide": false,
          "instant": false,
          "interval": "",
          "intervalFactor": 1,
          "legendFormat": "",
          "metric": "",
          "refId": "",
          "step": 10,
          "target": ""
        }
      ],
      "title": "Objects",
      "transformations": [],
      "transparent": false,
      "type": "stat"
    },
    {
      "datasource": "${DS_PROMETHEUS}",
      "description": "Time elapsed since the last report, when object/bucket count was updated.",
      "editable": true,
      "error": false,
      "fieldConfig": {
        "defaults": {
          "custom": {},
          "decimals": null,
          "mappings": [],
          "noValue": "-",
          "thresholds": {
            "mode": "absolute",
            "steps": [
              {
                "color": "#808080",
                "index": 0,
                "line": true,
                "op": "gt",
                "value": "null",
                "yaxis": "left"
              },
              {
                "color": "green",
                "index": 1,
                "line": true,
                "op": "gt",
                "value": 0.0,
                "yaxis": "left"
              },
              {
                "color": "super-light-yellow",
                "index": 2,
                "line": true,
                "op": "gt",
                "value": 1800000.0,
                "yaxis": "left"
              },
              {
                "color": "orange",
                "index": 3,
                "line": true,
                "op": "gt",
                "value": 3600000.0,
                "yaxis": "left"
              },
              {
                "color": "red",
                "index": 4,
                "line": true,
                "op": "gt",
                "value": 3700000.0,
                "yaxis": "left"
              }
            ]
          },
          "unit": "ms"
        },
        "overrides": []
      },
      "gridPos": {
        "h": 4,
        "w": 2,
        "x": 22,
        "y": 4
      },
      "hideTimeOverride": false,
      "id": 15,
      "links": [],
      "maxDataPoints": 100,
      "options": {
        "colorMode": "value",
        "graphMode": "area",
        "justifyMode": "auto",
        "orientation": "auto",
        "reduceOptions": {
          "calcs": [
            "lastNotNull"
          ],
          "fields": "",
          "values": false
        },
        "textMode": "auto"
      },
      "targets": [
        {
          "datasource": null,
          "expr": "time() - cloud_server_last_report_timestamp{namespace=\"${namespace}\", job=\"${reportJob}\"}",
          "format": "time_series",
          "hide": false,
          "instant": false,
          "interval": "",
          "intervalFactor": 1,
          "legendFormat": "",
          "metric": "",
          "refId": "",
          "step": 10,
          "target": ""
        }
      ],
      "title": "Last Report",
      "transformations": [],
      "transparent": false,
      "type": "stat"
    },
    {
      "collapsed": false,
      "editable": true,
      "error": false,
      "gridPos": {
        "h": 1,
        "w": 24,
        "x": 0,
        "y": 8
      },
      "hideTimeOverride": false,
      "id": 16,
      "links": [],
      "maxDataPoints": 100,
      "panels": [],
      "targets": [],
      "title": "Response codes",
      "transformations": [],
      "transparent": false,
      "type": "row"
    },
    {
      "datasource": "${DS_PROMETHEUS}",
      "editable": true,
      "error": false,
      "fieldConfig": {
        "defaults": {
          "color": {
            "mode": "palette-classic"
          },
          "custom": {
            "axisLabel": "",
            "axisPlacement": "auto",
            "barAlignment": 0,
            "drawStyle": "line",
            "fillOpacity": 30,
            "gradientMode": "none",
            "hideFrom": {
              "legend": false,
              "tooltip": false,
              "viz": false
            },
            "lineInterpolation": "smooth",
            "lineWidth": 1,
            "pointSize": 5,
            "scaleDistribution": {
              "log": 2,
              "type": "linear"
            },
            "showPoints": "auto",
            "spanNulls": false,
            "stacking": {}
          },
          "mappings": [],
          "thresholds": {
            "mode": "absolute",
            "steps": []
          },
          "unit": "short"
        },
        "overrides": []
      },
      "gridPos": {
        "h": 8,
        "w": 12,
        "x": 0,
        "y": 9
      },
      "hideTimeOverride": false,
      "id": 17,
      "links": [],
      "maxDataPoints": 100,
      "options": {
        "legend": {
          "calcs": [],
          "displayMode": "list",
          "placement": "bottom"
        },
        "tooltip": {
          "mode": "single"
        }
      },
      "targets": [
        {
          "datasource": null,
          "expr": "sum by (code) (increase(http_requests_total{namespace=\"${namespace}\", job=\"${job}\"}[$__rate_interval]))",
          "format": "time_series",
          "hide": false,
          "instant": false,
          "interval": "",
          "intervalFactor": 1,
          "legendFormat": "{{code}}",
          "metric": "",
          "refId": "",
          "step": 10,
          "target": ""
        }
      ],
      "title": "Http status code over time",
      "transformations": [],
      "transparent": false,
      "type": "timeseries"
    },
    {
      "datasource": "${DS_PROMETHEUS}",
      "editable": true,
      "error": false,
      "fieldConfig": {
        "defaults": {
          "color": {
            "mode": "palette-classic"
          },
          "custom": {
            "axisLabel": "",
            "axisPlacement": "auto",
            "barAlignment": 0,
            "drawStyle": "line",
            "fillOpacity": 39,
            "gradientMode": "none",
            "hideFrom": {
              "legend": false,
              "tooltip": false,
              "viz": false
            },
            "lineInterpolation": "smooth",
            "lineWidth": 1,
            "pointSize": 5,
            "scaleDistribution": {
              "log": 2,
              "type": "log"
            },
            "showPoints": "auto",
            "spanNulls": false,
            "stacking": {
              "group": "A",
              "mode": "normal"
            }
          },
          "mappings": [],
          "thresholds": {
            "mode": "absolute",
            "steps": []
          },
          "unit": "short"
        },
        "overrides": [
          {
            "matcher": {
              "id": "byName",
              "options": "Success"
            },
            "properties": [
              {
                "id": "color",
                "value": {
                  "fixedColor": "dark-blue",
                  "mode": "fixed"
                }
              }
            ]
          },
          {
            "matcher": {
              "id": "byName",
              "options": "User errors"
            },
            "properties": [
              {
                "id": "color",
                "value": {
                  "fixedColor": "semi-dark-orange",
                  "mode": "fixed"
                }
              }
            ]
          },
          {
            "matcher": {
              "id": "byName",
              "options": "System errors"
            },
            "properties": [
              {
                "id": "color",
                "value": {
                  "fixedColor": "semi-dark-red",
                  "mode": "fixed"
                }
              }
            ]
          }
        ]
      },
      "gridPos": {
        "h": 8,
        "w": 12,
        "x": 12,
        "y": 9
      },
      "hideTimeOverride": false,
      "id": 18,
      "links": [],
      "maxDataPoints": 100,
      "options": {
        "legend": {
          "calcs": [],
          "displayMode": "list",
          "placement": "bottom"
        },
        "tooltip": {
          "mode": "single"
        }
      },
      "targets": [
        {
          "datasource": null,
          "expr": "sum(increase(http_requests_total{namespace=\"${namespace}\", job=\"${job}\", code=~\"2..\"}[$__rate_interval]))",
          "format": "time_series",
          "hide": false,
          "instant": false,
          "interval": "",
          "intervalFactor": 1,
          "legendFormat": "Success",
          "metric": "",
          "refId": "",
          "step": 10,
          "target": ""
        },
        {
          "datasource": null,
          "expr": "sum(increase(http_requests_total{namespace=\"${namespace}\", job=\"${job}\", code=~\"4..\"}[$__rate_interval]))",
          "format": "time_series",
          "hide": false,
          "instant": false,
          "interval": "",
          "intervalFactor": 1,
          "legendFormat": "User errors",
          "metric": "",
          "refId": "",
          "step": 10,
          "target": ""
        },
        {
          "datasource": null,
          "expr": "sum(increase(http_requests_total{namespace=\"${namespace}\", job=\"${job}\", code=~\"5..\"}[$__rate_interval]))",
          "format": "time_series",
          "hide": false,
          "instant": false,
          "interval": "",
          "intervalFactor": 1,
          "legendFormat": "System errors",
          "metric": "",
          "refId": "",
          "step": 10,
          "target": ""
        }
      ],
      "title": "Aggregated status over time",
      "transformations": [],
      "transparent": false,
      "type": "timeseries"
    },
    {
      "collapsed": false,
      "editable": true,
      "error": false,
      "gridPos": {
        "h": 1,
        "w": 24,
        "x": 0,
        "y": 17
      },
      "hideTimeOverride": false,
      "id": 19,
      "links": [],
      "maxDataPoints": 100,
      "panels": [],
      "targets": [],
      "title": "Latency",
      "transformations": [],
      "transparent": false,
      "type": "row"
    },
    {
      "datasource": "${DS_PROMETHEUS}",
      "editable": true,
      "error": false,
      "fieldConfig": {
        "defaults": {
          "color": {
            "mode": "palette-classic"
          },
          "custom": {
            "axisLabel": "",
            "axisPlacement": "auto",
            "barAlignment": 0,
            "drawStyle": "line",
            "fillOpacity": 0,
            "gradientMode": "none",
            "hideFrom": {
              "legend": false,
              "tooltip": false,
              "viz": false
            },
            "lineInterpolation": "smooth",
            "lineWidth": 1,
            "pointSize": 5,
            "scaleDistribution": {
              "log": 2,
              "type": "linear"
            },
            "showPoints": "auto",
            "spanNulls": false,
            "stacking": {}
          },
          "mappings": [],
          "thresholds": {
            "mode": "absolute",
            "steps": []
          },
          "unit": "s"
        },
        "overrides": []
      },
      "gridPos": {
        "h": 8,
        "w": 12,
        "x": 0,
        "y": 18
      },
      "hideTimeOverride": false,
      "id": 20,
      "links": [],
      "maxDataPoints": 100,
      "options": {
        "legend": {
          "calcs": [],
          "displayMode": "list",
          "placement": "bottom"
        },
        "tooltip": {
          "mode": "single"
        }
      },
      "targets": [
        {
          "datasource": null,
          "expr": "sum(rate(http_request_duration_seconds_sum{namespace=\"${namespace}\", job=\"${job}\"}[$__rate_interval]))\n   /\nsum(rate(http_request_duration_seconds_count{namespace=\"${namespace}\", job=\"${job}\"}[$__rate_interval]))",
          "format": "time_series",
          "hide": false,
          "instant": false,
          "interval": "",
          "intervalFactor": 1,
          "legendFormat": "Overall",
          "metric": "",
          "refId": "",
          "step": 10,
          "target": ""
        },
        {
          "datasource": null,
          "expr": "sum(rate(http_request_duration_seconds_sum{namespace=\"${namespace}\", job=\"${job}\", action=~\"objectPut|objectPutPart|objectCopy|objectPutCopyPart\"}[$__rate_interval]))\n   /\nsum(rate(http_request_duration_seconds_count{namespace=\"${namespace}\", job=\"${job}\", action=~\"objectPut|objectPutPart|objectCopy|objectPutCopyPart\"}[$__rate_interval]))",
          "format": "time_series",
          "hide": false,
          "instant": false,
          "interval": "",
          "intervalFactor": 1,
          "legendFormat": "Upload",
          "metric": "",
          "refId": "",
          "step": 10,
          "target": ""
        },
        {
          "datasource": null,
          "expr": "sum(rate(http_request_duration_seconds_sum{namespace=\"${namespace}\", job=\"${job}\", action=\"objectDelete\"}[$__rate_interval]))\n   /\nsum(rate(http_request_duration_seconds_count{namespace=\"${namespace}\", job=\"${job}\", action=\"objectDelete\"}[$__rate_interval]))",
          "format": "time_series",
          "hide": false,
          "instant": false,
          "interval": "",
          "intervalFactor": 1,
          "legendFormat": "Delete",
          "metric": "",
          "refId": "",
          "step": 10,
          "target": ""
        },
        {
          "datasource": null,
          "expr": "sum(rate(http_request_duration_seconds_sum{namespace=\"${namespace}\", job=\"${job}\", action=\"objectGet\"}[$__rate_interval]))\n   /\nsum(rate(http_request_duration_seconds_count{namespace=\"${namespace}\", job=\"${job}\", action=\"objectGet\"}[$__rate_interval]))",
          "format": "time_series",
          "hide": false,
          "instant": false,
          "interval": "",
          "intervalFactor": 1,
          "legendFormat": "Download",
          "metric": "",
          "refId": "",
          "step": 10,
          "target": ""
        },
        {
          "datasource": null,
          "expr": "sum(rate(http_request_duration_seconds_sum{namespace=\"${namespace}\", job=\"${job}\", action=~\"multiObjectDelete|multipartDelete\"}[$__rate_interval]))\n   /\nsum(rate(http_request_duration_seconds_count{namespace=\"${namespace}\", job=\"${job}\", action=~\"multiObjectDelete|multipartDelete\"}[$__rate_interval]))",
          "format": "time_series",
          "hide": false,
          "instant": false,
          "interval": "",
          "intervalFactor": 1,
          "legendFormat": "Multi-delete",
          "metric": "",
          "refId": "",
          "step": 10,
          "target": ""
        }
      ],
      "title": "Average latencies",
      "transformations": [],
      "transparent": false,
      "type": "timeseries"
    },
    {
      "cards": {
        "cardPadding": null,
        "cardRound": null
      },
      "color": {
        "cardColor": "#b4ff00",
        "colorScale": "sqrt",
        "colorScheme": "interpolateOranges",
        "exponent": 0.5,
        "max": null,
        "min": null,
        "mode": "opacity"
      },
      "dataFormat": "tsbuckets",
      "datasource": "${DS_PROMETHEUS}",
      "editable": true,
      "error": false,
      "gridPos": {
        "h": 8,
        "w": 12,
        "x": 12,
        "y": 18
      },
      "heatmap": {},
      "hideTimeOverride": false,
      "hideZeroBuckets": false,
      "highlightCards": true,
      "id": 21,
      "legend": {
        "show": false
      },
      "links": [],
      "maxDataPoints": 25,
      "reverseYBuckets": false,
      "targets": [
        {
          "datasource": null,
          "expr": "sum by(le) (increase(http_request_duration_seconds_bucket{namespace=\"${namespace}\", job=\"${job}\"}[$__interval]))",
          "format": "heatmap",
          "hide": false,
          "instant": false,
          "interval": "",
          "intervalFactor": 1,
          "legendFormat": "{{ le }}",
          "metric": "",
          "refId": "",
          "step": 10,
          "target": ""
        }
      ],
      "title": "Request time",
      "tooltip": {
        "show": true,
        "showHistogram": true
      },
      "transformations": [],
      "transparent": false,
      "type": "heatmap",
      "xAxis": {
        "mode": "time",
        "name": null,
        "show": true,
        "values": []
      },
      "yAxis": {
        "decimals": null,
        "format": "dtdurations",
        "label": null,
        "logBase": 1,
        "max": null,
        "min": null,
        "show": true
      }
    },
    {
      "collapsed": false,
      "editable": true,
      "error": false,
      "gridPos": {
        "h": 1,
        "w": 24,
        "x": 0,
        "y": 26
      },
      "hideTimeOverride": false,
      "id": 22,
      "links": [],
      "maxDataPoints": 100,
      "panels": [],
      "targets": [],
      "title": "Data rate",
      "transformations": [],
      "transparent": false,
      "type": "row"
    },
    {
      "datasource": "${DS_PROMETHEUS}",
      "editable": true,
      "error": false,
      "fieldConfig": {
        "defaults": {
          "color": {
            "mode": "palette-classic"
          },
          "custom": {
            "axisLabel": "",
            "axisPlacement": "auto",
            "barAlignment": 0,
            "drawStyle": "line",
            "fillOpacity": 0,
            "gradientMode": "none",
            "hideFrom": {
              "legend": false,
              "tooltip": false,
              "viz": false
            },
            "lineInterpolation": "linear",
            "lineWidth": 1,
            "pointSize": 5,
            "scaleDistribution": {
              "log": 2,
              "type": "linear"
            },
            "showPoints": "auto",
            "spanNulls": false,
            "stacking": {}
          },
          "mappings": [],
          "thresholds": {
            "mode": "absolute",
            "steps": [
              {
                "color": "green",
                "index": 0,
                "line": true,
                "op": "gt",
                "value": "null",
                "yaxis": "left"
              },
              {
                "color": "red",
                "index": 1,
                "line": true,
                "op": "gt",
                "value": 80.0,
                "yaxis": "left"
              }
            ]
          },
          "unit": "binBps"
        },
        "overrides": [
          {
            "matcher": {
              "id": "byName",
              "options": "Out"
            },
            "properties": [
              {
                "id": "custom.axisPlacement",
                "value": "right"
              }
            ]
          }
        ]
      },
      "gridPos": {
        "h": 8,
        "w": 12,
        "x": 0,
        "y": 27
      },
      "hideTimeOverride": false,
      "id": 23,
      "links": [],
      "maxDataPoints": 100,
      "options": {
        "legend": {
          "calcs": [],
          "displayMode": "list",
          "placement": "bottom"
        },
        "tooltip": {
          "mode": "single"
        }
      },
      "targets": [
        {
          "datasource": null,
          "expr": "sum(rate(http_response_size_bytes_sum{namespace=\"${namespace}\", job=\"${job}\"}[$__rate_interval]))",
          "format": "time_series",
          "hide": false,
          "instant": false,
          "interval": "",
          "intervalFactor": 1,
          "legendFormat": "Out",
          "metric": "",
          "refId": "",
          "step": 10,
          "target": ""
        },
        {
          "datasource": null,
          "expr": "sum(rate(http_request_size_bytes_sum{namespace=\"${namespace}\", job=\"${job}\"}[$__rate_interval]))",
          "format": "time_series",
          "hide": false,
          "instant": false,
          "interval": "",
          "intervalFactor": 1,
          "legendFormat": "In",
          "metric": "",
          "refId": "",
          "step": 10,
          "target": ""
        }
      ],
      "title": "Bandwidth",
      "transformations": [],
      "transparent": false,
      "type": "timeseries"
    },
    {
      "datasource": "${DS_PROMETHEUS}",
      "editable": true,
      "error": false,
      "gridPos": {
        "h": 8,
        "w": 6,
        "x": 12,
        "y": 27
      },
      "hideTimeOverride": false,
      "id": 24,
      "links": [],
      "maxDataPoints": 100,
      "options": {
        "displayMode": "gradient",
        "fieldOptions": {
          "calcs": [
            "last"
          ],
          "defaults": {
            "decimals": null,
            "links": [],
            "max": null,
            "min": null,
            "title": null,
            "unit": "bytes"
          },
          "limit": null,
          "mappings": [],
          "override": {},
          "thresholds": [
            {
              "color": "green",
              "index": 0,
              "line": true,
              "op": "gt",
              "value": "null",
              "yaxis": "left"
            }
          ],
          "values": false
        },
        "orientation": "vertical",
        "showThresholdLabels": false,
        "showThresholdMarkers": true
      },
      "targets": [
        {
          "datasource": null,
          "expr": "sum(increase(http_request_size_bytes{namespace=\"${namespace}\",service=\"${job}\"}[$__interval])) by (le)",
          "format": "heatmap",
          "hide": false,
          "instant": false,
          "interval": "",
          "intervalFactor": 1,
          "legendFormat": "{{ le }}",
          "metric": "",
          "refId": "",
          "step": 10,
          "target": ""
        }
      ],
      "title": "Upload chunk size",
      "transformations": [],
      "transparent": false,
      "type": "bargauge"
    },
    {
      "datasource": "${DS_PROMETHEUS}",
      "editable": true,
      "error": false,
      "gridPos": {
        "h": 8,
        "w": 6,
        "x": 18,
        "y": 27
      },
      "hideTimeOverride": false,
      "id": 25,
      "links": [],
      "maxDataPoints": 100,
      "options": {
        "displayMode": "gradient",
        "fieldOptions": {
          "calcs": [
            "last"
          ],
          "defaults": {
            "decimals": null,
            "links": [],
            "max": null,
            "min": null,
            "title": null,
            "unit": "bytes"
          },
          "limit": null,
          "mappings": [],
          "override": {},
          "thresholds": [
            {
              "color": "green",
              "index": 0,
              "line": true,
              "op": "gt",
              "value": "null",
              "yaxis": "left"
            }
          ],
          "values": false
        },
        "orientation": "vertical",
        "showThresholdLabels": false,
        "showThresholdMarkers": true
      },
      "targets": [
        {
          "datasource": null,
          "expr": "sum(increase(http_request_size_bytes{namespace=\"${namespace}\",service=\"${job}\"}[$__interval])) by (le)",
          "format": "heatmap",
          "hide": false,
          "instant": false,
          "interval": "",
          "intervalFactor": 1,
          "legendFormat": "{{ le }}",
          "metric": "",
          "refId": "",
          "step": 10,
          "target": ""
        }
      ],
      "title": "Download chunk size",
      "transformations": [],
      "transparent": false,
      "type": "bargauge"
    },
    {
      "collapsed": false,
      "editable": true,
      "error": false,
      "gridPos": {
        "h": 1,
        "w": 24,
        "x": 0,
        "y": 35
      },
      "hideTimeOverride": false,
      "id": 26,
      "links": [],
      "maxDataPoints": 100,
      "panels": [],
      "targets": [],
      "title": "Errors",
      "transformations": [],
      "transparent": false,
      "type": "row"
    },
    {
      "datasource": "${DS_LOKI}",
      "editable": true,
      "error": false,
      "fieldConfig": {
        "defaults": {
          "color": {
            "mode": "palette-classic"
          },
          "custom": {},
          "mappings": [],
          "unit": "short"
        },
        "overrides": []
      },
      "gridPos": {
        "h": 8,
        "w": 8,
        "x": 0,
        "y": 36
      },
      "hideTimeOverride": false,
      "id": 27,
      "links": [],
      "maxDataPoints": 100,
      "options": {
        "displayLabels": [
          "name"
        ],
        "legend": {
          "displayMode": "table",
          "placement": "right",
          "values": [
            "value"
          ]
        },
        "pieType": "donut",
        "reduceOptions": {
          "calcs": [
            "lastNotNull"
          ],
          "fields": "",
          "values": false
        },
        "tooltip": {
          "mode": "single"
        }
      },
      "targets": [
        {
          "datasource": null,
          "expr": "topk(10, sum by(bucketName) (\n    count_over_time({namespace=\"${namespace}\", pod=~\"${pod}-.*\"}\n                    | json | bucketName!=\"\" and httpCode=\"404\"\n                    [$__interval])\n))",
          "format": "time_series",
          "hide": false,
          "instant": false,
          "interval": "",
          "intervalFactor": 1,
          "legendFormat": "{{bucketName}}",
          "metric": "",
          "refId": "",
          "step": 10,
          "target": ""
        }
      ],
      "title": "404 : Top10 by Bucket",
      "transformations": [],
      "transparent": false,
      "type": "piechart"
    },
    {
      "datasource": "${DS_LOKI}",
      "editable": true,
      "error": false,
      "fieldConfig": {
        "defaults": {
          "color": {
            "mode": "palette-classic"
          },
          "custom": {},
          "mappings": [],
          "unit": "short"
        },
        "overrides": []
      },
      "gridPos": {
        "h": 8,
        "w": 8,
        "x": 8,
        "y": 36
      },
      "hideTimeOverride": false,
      "id": 28,
      "links": [],
      "maxDataPoints": 100,
      "options": {
        "displayLabels": [
          "name"
        ],
        "legend": {
          "displayMode": "table",
          "placement": "right",
          "values": [
            "value"
          ]
        },
        "pieType": "donut",
        "reduceOptions": {
          "calcs": [
            "lastNotNull"
          ],
          "fields": "",
          "values": false
        },
        "tooltip": {
          "mode": "single"
        }
      },
      "targets": [
        {
          "datasource": null,
          "expr": "topk(10, sum by(bucketName) (\n    count_over_time({namespace=\"${namespace}\", pod=~\"${pod}-.*\"}\n                    | json | bucketName!=\"\" and httpCode=\"500\"\n                    [$__interval])\n))",
          "format": "time_series",
          "hide": false,
          "instant": false,
          "interval": "",
          "intervalFactor": 1,
          "legendFormat": "{{bucketName}}",
          "metric": "",
          "refId": "",
          "step": 10,
          "target": ""
        }
      ],
      "title": "500 : Top10 by Bucket",
      "transformations": [],
      "transparent": false,
      "type": "piechart"
    },
    {
      "datasource": "${DS_LOKI}",
      "editable": true,
      "error": false,
      "fieldConfig": {
        "defaults": {
          "color": {
            "mode": "palette-classic"
          },
          "custom": {},
          "mappings": [],
          "unit": "short"
        },
        "overrides": []
      },
      "gridPos": {
        "h": 8,
        "w": 8,
        "x": 16,
        "y": 36
      },
      "hideTimeOverride": false,
      "id": 29,
      "links": [],
      "maxDataPoints": 100,
      "options": {
        "displayLabels": [
          "name"
        ],
        "legend": {
          "displayMode": "table",
          "placement": "right",
          "values": [
            "value"
          ]
        },
        "pieType": "donut",
        "reduceOptions": {
          "calcs": [
            "lastNotNull"
          ],
          "fields": "",
          "values": false
        },
        "tooltip": {
          "mode": "single"
        }
      },
      "targets": [
        {
          "datasource": null,
          "expr": "topk(10, sum by(bucketName) (\n    count_over_time({namespace=\"${namespace}\", pod=~\"${pod}-.*\"}\n                    | json | bucketName!=\"\" and httpCode=~\"5..\"\n                    [$__interval])\n))",
          "format": "time_series",
          "hide": false,
          "instant": false,
          "interval": "",
          "intervalFactor": 1,
          "legendFormat": "{{bucketName}}",
          "metric": "",
          "refId": "",
          "step": 10,
          "target": ""
        }
      ],
      "title": "5xx : Top10 by Bucket",
      "transformations": [],
      "transparent": false,
      "type": "piechart"
    }
  ],
  "refresh": "30s",
  "rows": [],
  "schemaVersion": 12,
  "sharedCrosshair": false,
  "style": "dark",
  "tags": [
    "CloudServer"
  ],
  "templating": {
    "list": []
  },
  "time": {
    "from": "now-1h",
    "to": "now"
  },
  "timepicker": {
    "hidden": false,
    "refresh_intervals": [
      "5s",
      "10s",
      "30s",
      "1m",
      "5m",
      "15m",
      "30m",
      "1h",
      "2h",
      "1d"
    ],
    "time_options": [
      "5m",
      "15m",
      "1h",
      "6h",
      "12h",
      "24h",
      "2d",
      "7d",
      "30d"
    ]
  },
  "timezone": "",
  "title": "CloudServer",
  "uid": null,
  "version": 15
}<|MERGE_RESOLUTION|>--- conflicted
+++ resolved
@@ -43,6 +43,13 @@
       "name": "reportJob",
       "type": "constant",
       "value": "artesca-data-ops-report-handler"
+    },
+    {
+      "description": "Name of the Count-Items cronjob, used to filter only the Count-Items instances.",
+      "label": "count-items job",
+      "name": "countItemsJob",
+      "type": "constant",
+      "value": "artesca-data-ops-count-items"
     }
   ],
   "annotations": {
@@ -107,7 +114,7 @@
         "orientation": "auto",
         "reduceOptions": {
           "calcs": [
-            "lastNotNull"
+            "last"
           ],
           "fields": "",
           "values": false
@@ -270,7 +277,6 @@
       },
       "targets": [
         {
-<<<<<<< HEAD
           "datasource": null,
           "expr": "sum(rate(http_requests_total{namespace=\"${namespace}\", job=\"${job}\", code=~\"2..\"}[$__rate_interval])) * 100\n   /\nsum(rate(http_requests_total{namespace=\"${namespace}\", job=\"${job}\"}[$__rate_interval]))",
           "format": "time_series",
@@ -339,89 +345,6 @@
           ],
           "fields": "",
           "values": false
-=======
-            "name": "reportJob",
-            "type": "constant",
-            "label": "report job",
-            "description": "Name of the Cloudserver Report job, used to filter only the Report Handler instances.",
-            "value": "artesca-data-ops-report-handler"
-        },
-        {
-            "name": "countItemsJob",
-            "type": "constant",
-            "label": "count-items job",
-            "description": "Name of the Count-Items cronjob, used to filter only the Count-Items instances.",
-            "value": "artesca-data-ops-count-items"
-        }
-        
-    ],
-    "editable": true,
-    "gnetId": null,
-    "graphTooltip": 0,
-    "id": null,
-    "links": [],
-    "panels": [
-        {
-            "datasource": "${DS_PROMETHEUS}",
-            "description": "",
-            "fieldConfig": {
-                "defaults": {
-                    "color": {
-                        "mode": "thresholds"
-                    },
-                    "mappings": [],
-                    "thresholds": {
-                        "mode": "absolute",
-                        "steps": [
-                            {
-                                "color": "red",
-                                "value": null
-                            },
-                            {
-                                "color": "green",
-                                "value": 1
-                            }
-                        ]
-                    }
-                },
-                "overrides": []
-            },
-            "gridPos": {
-                "h": 4,
-                "w": 3,
-                "x": 0,
-                "y": 0
-            },
-            "id": 20,
-            "options": {
-                "colorMode": "value",
-                "graphMode": "area",
-                "justifyMode": "auto",
-                "orientation": "auto",
-                "reduceOptions": {
-                    "calcs": [
-                        "last"
-                    ],
-                    "fields": "",
-                    "values": false
-                },
-                "text": {},
-                "textMode": "auto"
-            },
-            "pluginVersion": "8.0.6",
-            "targets": [
-                {
-                    "exemplar": true,
-                    "expr": "sum(up{namespace=\"${namespace}\", job=\"${job}\"})",
-                    "instant": false,
-                    "interval": "",
-                    "legendFormat": "",
-                    "refId": "A"
-                }
-            ],
-            "title": "Up",
-            "type": "stat"
->>>>>>> f528fc9b
         },
         "textMode": "auto"
       },
@@ -653,7 +576,7 @@
         "orientation": "auto",
         "reduceOptions": {
           "calcs": [
-            "lastNotNull"
+            "last"
           ],
           "fields": "",
           "values": false
@@ -676,7 +599,7 @@
           "target": ""
         }
       ],
-      "title": "Up",
+      "title": "Reporter",
       "transformations": [],
       "transparent": false,
       "type": "stat"
@@ -806,7 +729,6 @@
       },
       "targets": [
         {
-<<<<<<< HEAD
           "datasource": null,
           "expr": "sum(increase(http_requests_total{namespace=\"${namespace}\",job=\"${job}\",code=~\"4..\"}[$__rate_interval]))",
           "format": "time_series",
@@ -874,67 +796,6 @@
           ],
           "fields": "",
           "values": false
-=======
-            "datasource": "${DS_PROMETHEUS}",
-            "description": "Status of the reports-handler pod.",
-            "fieldConfig": {
-                "defaults": {
-                    "color": {
-                        "mode": "thresholds"
-                    },
-                    "mappings": [],
-                    "thresholds": {
-                        "mode": "absolute",
-                        "steps": [
-                            {
-                                "color": "red",
-                                "value": null
-                            },
-                            {
-                                "color": "green",
-                                "value": 1
-                            }
-                        ]
-                    }
-                },
-                "overrides": []
-            },
-            "gridPos": {
-                "h": 4,
-                "w": 2,
-                "x": 22,
-                "y": 0
-            },
-            "id": 58,
-            "options": {
-                "colorMode": "value",
-                "graphMode": "area",
-                "justifyMode": "auto",
-                "orientation": "auto",
-                "reduceOptions": {
-                    "calcs": [
-                        "last"
-                    ],
-                    "fields": "",
-                    "values": false
-                },
-                "text": {},
-                "textMode": "auto"
-            },
-            "pluginVersion": "8.0.6",
-            "targets": [
-                {
-                    "exemplar": true,
-                    "expr": "sum(up{namespace=\"${namespace}\", job=\"${reportJob}\"})",
-                    "instant": false,
-                    "interval": "",
-                    "legendFormat": "",
-                    "refId": "A"
-                }
-            ],
-            "title": "Reporter",
-            "type": "stat"
->>>>>>> f528fc9b
         },
         "textMode": "auto"
       },
@@ -1020,7 +881,6 @@
       },
       "targets": [
         {
-<<<<<<< HEAD
           "datasource": null,
           "expr": "sum(http_active_requests{namespace=\"${namespace}\", job=\"${job}\"})",
           "format": "time_series",
@@ -1089,81 +949,6 @@
           ],
           "fields": "",
           "values": false
-=======
-            "datasource": "${DS_PROMETHEUS}",
-            "description": "Time elapsed since the last report, when object/bucket count was updated.",
-            "fieldConfig": {
-                "defaults": {
-                    "color": {
-                        "mode": "thresholds"
-                    },
-                    "mappings": [],
-                    "noValue": "-",
-                    "thresholds": {
-                        "mode": "absolute",
-                        "steps": [
-                            {
-                                "color": "#808080",
-                                "value": null
-                            },
-                            {
-                                "color": "green",
-                                "value": 0
-                            },
-                            {
-                                "color": "super-light-yellow",
-                                "value": 1800
-                            },
-                            {
-                                "color": "orange",
-                                "value": 3600
-                            },
-                            {
-                                "color": "red",
-                                "value": 3700
-                            }
-                        ]
-                    },
-                    "unit": "s"
-                },
-                "overrides": []
-            },
-            "gridPos": {
-                "h": 4,
-                "w": 2,
-                "x": 22,
-                "y": 4
-            },
-            "id": 59,
-            "options": {
-                "colorMode": "value",
-                "graphMode": "area",
-                "justifyMode": "auto",
-                "orientation": "auto",
-                "reduceOptions": {
-                    "calcs": [
-                        "last"
-                    ],
-                    "fields": "",
-                    "values": false
-                },
-                "text": {},
-                "textMode": "auto"
-            },
-            "pluginVersion": "8.0.6",
-            "targets": [
-                {
-                    "exemplar": true,
-                    "expr": "time()\n- max by() (cloud_server_last_report_timestamp{namespace=\"${namespace}\", job=\"${reportJob}\"})\n+ (cloud_server_last_report_timestamp{namespace=\"${namespace}\", job=\"${reportJob}\"} - on() kube_cronjob_status_last_schedule_time{namespace=\"${namespace}\", cronjob=\"${countItemsJob}\"} > 0 or vector(0))",
-                    "instant": false,
-                    "interval": "",
-                    "legendFormat": "",
-                    "refId": "A"
-                }
-            ],
-            "title": "Last Report",
-            "type": "stat"
->>>>>>> f528fc9b
         },
         "textMode": "auto"
       },
@@ -1377,7 +1162,7 @@
                 "index": 2,
                 "line": true,
                 "op": "gt",
-                "value": 1800000.0,
+                "value": 1800.0,
                 "yaxis": "left"
               },
               {
@@ -1385,7 +1170,7 @@
                 "index": 3,
                 "line": true,
                 "op": "gt",
-                "value": 3600000.0,
+                "value": 3600.0,
                 "yaxis": "left"
               },
               {
@@ -1393,12 +1178,12 @@
                 "index": 4,
                 "line": true,
                 "op": "gt",
-                "value": 3700000.0,
+                "value": 3700.0,
                 "yaxis": "left"
               }
             ]
           },
-          "unit": "ms"
+          "unit": "s"
         },
         "overrides": []
       },
@@ -1419,7 +1204,7 @@
         "orientation": "auto",
         "reduceOptions": {
           "calcs": [
-            "lastNotNull"
+            "last"
           ],
           "fields": "",
           "values": false
@@ -1429,7 +1214,7 @@
       "targets": [
         {
           "datasource": null,
-          "expr": "time() - cloud_server_last_report_timestamp{namespace=\"${namespace}\", job=\"${reportJob}\"}",
+          "expr": "time()\n- max by() (cloud_server_last_report_timestamp{namespace=\"${namespace}\", job=\"${reportJob}\"})\n+ (cloud_server_last_report_timestamp{namespace=\"${namespace}\", job=\"${reportJob}\"}\n   - on() kube_cronjob_status_last_schedule_time{namespace=\"${namespace}\", cronjob=\"${countItemsJob}\"}\n   > 0 or vector(0))",
           "format": "time_series",
           "hide": false,
           "instant": false,
@@ -2499,5 +2284,5 @@
   "timezone": "",
   "title": "CloudServer",
   "uid": null,
-  "version": 15
+  "version": 16
 }