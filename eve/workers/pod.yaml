--- conflicted
+++ resolved
@@ -98,11 +98,10 @@
         - name: S3_LOCATION_FILE
           value: "/usr/src/app/tests/locationConfig/locationConfigTests.json"
         {%- endif %}
-<<<<<<< HEAD
         {% if vars.env.S3DATA is defined and vars.env.S3DATA == "multiple" and vars.env.CI_CEPH is defined and vars.env.CI_CEPH == "true" -%}
         - name: S3_LOCATION_FILE
           value: "/usr/src/app/tests/locationConfig/locationConfigCeph.json"
-=======
+        {%- endif %}
         {% if vars.pykmip is defined and vars.pykmip == 'enabled' -%}
         - name: S3KMS
           value: kmip
@@ -122,7 +121,6 @@
           value: /ssl-kmip/kmip-client-cert.pem
         - name: S3KMIP_CA
           value: /ssl-kmip/kmip-ca.pem
->>>>>>> 1d5199f2
         {%- endif %}
         - name: CI
           value: "true"
@@ -185,7 +183,6 @@
           squid -f /etc/squid/squid.conf -N -z
           squid -f /etc/squid/squid.conf -NYCd 1
     {%- endif %}
-<<<<<<< HEAD
     {% if vars.env.CI_CEPH is defined and vars.env.CI_CEPH == "true" -%}
     - name: ceph
       image: {{ images.ceph }}
@@ -197,29 +194,27 @@
         limits:
           cpu: 500m
           memory: 1Gi
-=======
+      volumeMounts:
+        - name: artifacts
+          readOnly: false
+          mountPath: /artifacts
+    {%- endif %}
     {% if vars.pykmip is defined and vars.pykmip == 'enabled' -%}
     - name: pykmip
       image: {{ images.pykmip }}
       imagePullPolicy: IfNotPresent
->>>>>>> 1d5199f2
-      volumeMounts:
-        - name: artifacts
-          readOnly: false
-          mountPath: /artifacts
-<<<<<<< HEAD
-    {%- endif %}
-
-=======
-      resources:
-        requests:
-          cpu: 100m
-          memory: 128Mi
-        limits:
-          cpu: 100m
-          memory: 128Mi
-    {%- endif %}
->>>>>>> 1d5199f2
+      volumeMounts:
+        - name: artifacts
+          readOnly: false
+          mountPath: /artifacts
+      resources:
+        requests:
+          cpu: 100m
+          memory: 128Mi
+        limits:
+          cpu: 100m
+          memory: 128Mi
+    {%- endif %}
   volumes:
     - name: creds
       emptyDir: {}
