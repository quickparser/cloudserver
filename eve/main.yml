---
version: 0.2

branches:
  feature/*, improvement/*, bugfix/*, w/*, q/*, hotfix/*:
    stage: pre-merge
  development/*:
    stage: post-merge

models:
  - env: &global-env
      azurebackend_AZURE_STORAGE_ACCESS_KEY: >-
        %(secret:azure_storage_access_key)s
      azurebackend_AZURE_STORAGE_ACCOUNT_NAME: >-
        %(secret:azure_storage_account_name)s
      azurebackend_AZURE_STORAGE_ENDPOINT: >-
        %(secret:azure_storage_endpoint)s
      azurebackend2_AZURE_STORAGE_ACCESS_KEY: >-
        %(secret:azure_storage_access_key_2)s
      azurebackend2_AZURE_STORAGE_ACCOUNT_NAME: >-
        %(secret:azure_storage_account_name_2)s
      azurebackend2_AZURE_STORAGE_ENDPOINT: >-
        %(secret:azure_storage_endpoint_2)s
      azurebackendmismatch_AZURE_STORAGE_ACCESS_KEY: >-
        %(secret:azure_storage_access_key)s
      azurebackendmismatch_AZURE_STORAGE_ACCOUNT_NAME: >-
        %(secret:azure_storage_account_name)s
      azurebackendmismatch_AZURE_STORAGE_ENDPOINT: >-
        %(secret:azure_storage_endpoint)s
      azurenonexistcontainer_AZURE_STORAGE_ACCESS_KEY: >-
        %(secret:azure_storage_access_key)s
      azurenonexistcontainer_AZURE_STORAGE_ACCOUNT_NAME: >-
        %(secret:azure_storage_account_name)s
      azurenonexistcontainer_AZURE_STORAGE_ENDPOINT: >-
        %(secret:azure_storage_endpoint)s
      azuretest_AZURE_BLOB_ENDPOINT: "%(secret:azure_storage_endpoint)s"
      b2backend_B2_ACCOUNT_ID: "%(secret:b2backend_b2_account_id)s"
      b2backend_B2_STORAGE_ACCESS_KEY: >-
        %(secret:b2backend_b2_storage_access_key)s
      GOOGLE_SERVICE_EMAIL: "%(secret:gcp_service_email)s"
      GOOGLE_SERVICE_KEY: "%(secret:gcp_service_key)s"
      AWS_S3_BACKEND_ACCESS_KEY: "%(secret:aws_s3_backend_access_key)s"
      AWS_S3_BACKEND_SECRET_KEY: "%(secret:aws_s3_backend_secret_key)s"
      AWS_S3_BACKEND_ACCESS_KEY_2: "%(secret:aws_s3_backend_access_key_2)s"
      AWS_S3_BACKEND_SECRET_KEY_2: "%(secret:aws_s3_backend_secret_key_2)s"
      AWS_GCP_BACKEND_ACCESS_KEY: "%(secret:aws_gcp_backend_access_key)s"
      AWS_GCP_BACKEND_SECRET_KEY: "%(secret:aws_gcp_backend_secret_key)s"
      AWS_GCP_BACKEND_ACCESS_KEY_2: "%(secret:aws_gcp_backend_access_key_2)s"
      AWS_GCP_BACKEND_SECRET_KEY_2: "%(secret:aws_gcp_backend_secret_key_2)s"
      b2backend_B2_STORAGE_ENDPOINT: "%(secret:b2backend_b2_storage_endpoint)s"
      gcpbackend2_GCP_SERVICE_EMAIL: "%(secret:gcp2_service_email)s"
      gcpbackend2_GCP_SERVICE_KEY: "%(secret:gcp2_service_key)s"
      gcpbackend2_GCP_SERVICE_KEYFILE: /root/.gcp/servicekey
      gcpbackend_GCP_SERVICE_EMAIL: "%(secret:gcp_service_email)s"
      gcpbackend_GCP_SERVICE_KEY: "%(secret:gcp_service_key)s"
      gcpbackendmismatch_GCP_SERVICE_EMAIL: >-
        %(secret:gcpbackendmismatch_gcp_service_email)s
      gcpbackendmismatch_GCP_SERVICE_KEY: >-
        %(secret:gcpbackendmismatch_gcp_service_key)s
      gcpbackend_GCP_SERVICE_KEYFILE: /root/.gcp/servicekey
      gcpbackendmismatch_GCP_SERVICE_KEYFILE: /root/.gcp/servicekey
      gcpbackendnoproxy_GCP_SERVICE_KEYFILE: /root/.gcp/servicekey
      gcpbackendproxy_GCP_SERVICE_KEYFILE: /root/.gcp/servicekey
  - env: &mongo-vars
      S3BACKEND: "mem"
      MPU_TESTING: "yes"
      S3METADATA: mongodb
  - env: &multiple-backend-vars
      S3BACKEND: "mem"
      S3DATA: "multiple"
  - env: &file-mem-mpu
      S3BACKEND: "file"
      S3VAULT: "mem"
      MPU_TESTING: "yes"
  - Git: &clone
      name: Pull repo
      repourl: '%(prop:git_reference)s'
      shallow: True
      retryFetch: True
      haltOnFailure: True
  - ShellCommand: &credentials
      name: Setup Credentials
      command: bash eve/workers/build/credentials.bash
      haltOnFailure: True
      env: *global-env
  - ShellCommand: &pykmip-certificates
      name: Setup certificated for PyKMIP
      command: cp eve/workers/pykmip/certs/* /ssl-kmip/
      haltOnFailure: True
  - ShellCommand: &npm-install
      name: install modules
      command: npm install
      haltOnFailure: True
  - Upload: &upload-artifacts
      source: /artifacts
      urls:
        - "*"
  - ShellCommand: &follow-s3-log
      logfiles:
        s3:
          filename: /artifacts/s3.log
          follow: true
<<<<<<< HEAD
  - ShellCommand: &add-hostname
      name: add hostname
      command: |
        echo "127.0.0.1 testrequestbucket.localhost" >> /etc/hosts
        echo \
        "127.0.0.1 bucketwebsitetester.s3-website-us-east-1.amazonaws.com" \
        >> /etc/hosts
      haltOnFailure: True
=======
  - ShellCommand: &setup-junit-upload
      name: preparing junit files for upload
      command: |
        mkdir -p artifacts/junit
        find . -name "*junit*.xml" -exec cp {} artifacts/junit/ ";"
      alwaysRun: true
  - Upload: &upload-junits
      source: artifacts
      urls:
        - "*"
      alwaysRun: true

>>>>>>> c8293368
stages:
  pre-merge:
    worker:
      type: local
    steps:
      - TriggerStages:
          name: Launch all workers
          stage_names:
            - linting-coverage
            - file-ft-tests
            - multiple-backend-test
            - mongo-ft-tests
            - kmip-ft-tests
          waitForFinish: True
          haltOnFailure: True

  linting-coverage:
    worker:
      type: docker
      path: eve/workers/build
      volumes: &default_volumes
        - '/home/eve/workspace'
    steps:
      - Git: *clone
      - ShellCommand: *npm-install
      - ShellCommand: *add-hostname
      - ShellCommand: *credentials
      - ShellCommand:
          name: Linting
          command: |
            set -ex
            npm run --silent lint -- --max-warnings 0
            npm run --silent lint_md
            flake8 $(git ls-files "*.py")
            yamllint $(git ls-files "*.yml")
      - ShellCommand:
          name: Unit Coverage
          command: |
            set -ex
            unset HTTP_PROXY HTTPS_PROXY NO_PROXY
            unset http_proxy https_proxy no_proxy
            mkdir -p $CIRCLE_TEST_REPORTS/unit
            npm test
            npm run test_legacy_location
          env: &shared-vars
            <<: *global-env
            S3_LOCATION_FILE: tests/locationConfig/locationConfigTests.json
            CIRCLE_TEST_REPORTS: /tmp
            CIRCLE_ARTIFACTS: /tmp
            CI_REPORTS: /tmp
      - ShellCommand:
          name: Unit Coverage logs
          command: find /tmp/unit -exec cat {} \;
      - ShellCommand: *setup-junit-upload
      - Upload: *upload-junits

  multiple-backend-test:
    worker:
      type: kube_pod
      path: eve/workers/pod.yaml
      images:
        aggressor: eve/workers/build
        s3: "."
      vars:
        aggressorMemLimit: "2Gi"
        s3MemLimit: "2Gi"
        env:
          <<: *multiple-backend-vars
          <<: *global-env
    steps:
      - Git: *clone
      - ShellCommand: *credentials
      - ShellCommand: *npm-install
      - ShellCommand:
          command: |
            bash -c "
            source /root/.aws/exports &> /dev/null
            set -ex
            bash wait_for_local_port.bash 8000 40
            npm run multiple_backend_test"
          <<: *follow-s3-log
          env:
            <<: *multiple-backend-vars
            <<: *global-env
            S3_LOCATION_FILE: tests/locationConfig/locationConfigTests.json
      - ShellCommand:
          command: mvn test
          workdir: build/tests/functional/jaws
          <<: *follow-s3-log
          env:
            <<: *multiple-backend-vars
      - ShellCommand:
          command: rspec tests.rb
          workdir: build/tests/functional/fog
          <<: *follow-s3-log
          env:
            <<: *multiple-backend-vars
      - ShellCommand: *setup-junit-upload
      - Upload: *upload-artifacts
      - Upload: *upload-junits

  mongo-ft-tests:
    worker: &s3-pod
      type: kube_pod
      path: eve/workers/pod.yaml
      images:
        aggressor: eve/workers/build
        s3: "."
      vars:
        aggressorMemLimit: "2Gi"
        s3MemLimit: "1664Mi"
        redis: enabled
        env:
          <<: *mongo-vars
          <<: *global-env
    steps:
      - Git: *clone
      - ShellCommand: *credentials
      - ShellCommand: *npm-install
      - ShellCommand:
          command: |
            set -ex
            bash wait_for_local_port.bash 8000 40
            npm run ft_test
          <<: *follow-s3-log
          env:
            <<: *mongo-vars
            <<: *global-env
      - ShellCommand: *setup-junit-upload
      - Upload: *upload-artifacts
      - Upload: *upload-junits

  file-ft-tests:
    worker:
      type: kube_pod
      path: eve/workers/pod.yaml
      images:
        aggressor: eve/workers/build
        s3: "."
      vars:
        aggressorMemLimit: "1920Mi"
        s3MemLimit: "2Gi"
        redis: enabled
        env:
          <<: *file-mem-mpu
          <<: *global-env
    steps:
      - Git: *clone
      - ShellCommand: *credentials
      - ShellCommand: *npm-install
      - ShellCommand:
          command: |
            set -ex
            bash wait_for_local_port.bash 8000 40
            npm run ft_test
          <<: *follow-s3-log
          env:
            <<: *file-mem-mpu
            <<: *global-env
      - ShellCommand: *setup-junit-upload
      - Upload: *upload-artifacts
      - Upload: *upload-junits

  kmip-ft-tests:
    worker:
      type: kube_pod
      path: eve/workers/pod.yaml
      images:
        aggressor: eve/workers/build
        s3: "."
        pykmip: eve/workers/pykmip
      vars:
        aggressorMemLimit: "2Gi"
        s3MemLimit: "1664Mi"
        redis: enabled
        pykmip: enabled
        env:
          <<: *mongo-vars
          <<: *global-env
    steps:
      - Git: *clone
      - ShellCommand: *pykmip-certificates
      - ShellCommand: *credentials
      - ShellCommand: *npm-install
      - ShellCommand:
          command: |
            set -ex
            bash wait_for_local_port.bash 8000 40
            bash wait_for_local_port.bash 5696 40
            npm run ft_kmip
          logfiles:
            pykmip:
              filename: /artifacts/pykmip.log
              follow: true
            s3:
              filename: /artifacts/s3.log
              follow: true
          env:
            <<: *mongo-vars
            <<: *global-env
      - Upload: *upload-artifacts

  post-merge:
    worker:
      type: local
    steps:
      - Git: *clone
      - ShellCommand: &docker_login
          name: Private Registry Login
          command: >
            docker login
            -u '%(secret:private_registry_username)s'
            -p '%(secret:private_registry_password)s'
            '%(secret:private_registry_url)s'
      - ShellCommand:
          name: Dockerhub Login
          command: >
            docker login
            -u '%(secret:dockerhub_ro_user)s'
            -p '%(secret:dockerhub_ro_password)s'
      - SetProperty: &docker_image_name
          name: Set docker image name property
          property: docker_image_name
          value:
            "%(secret:private_registry_url)s/zenko/cloudserver:\
            %(prop:commit_short_revision)s"
      - ShellCommand:
          name: Build docker image
          command: >-
            docker build
            --no-cache
            -t %(prop:docker_image_name)s
            .
      - ShellCommand:
          name: Tag images
          command: |
            docker tag %(prop:docker_image_name)s zenko/cloudserver:$TAG
          env:
            TAG: "latest-%(prop:product_version)s"
      - ShellCommand:
          name: Push image
          command: |
            docker push %(prop:docker_image_name)s
            docker push zenko/cloudserver:latest-%(prop:product_version)s<|MERGE_RESOLUTION|>--- conflicted
+++ resolved
@@ -100,7 +100,6 @@
         s3:
           filename: /artifacts/s3.log
           follow: true
-<<<<<<< HEAD
   - ShellCommand: &add-hostname
       name: add hostname
       command: |
@@ -109,7 +108,6 @@
         "127.0.0.1 bucketwebsitetester.s3-website-us-east-1.amazonaws.com" \
         >> /etc/hosts
       haltOnFailure: True
-=======
   - ShellCommand: &setup-junit-upload
       name: preparing junit files for upload
       command: |
@@ -122,7 +120,6 @@
         - "*"
       alwaysRun: true
 
->>>>>>> c8293368
 stages:
   pre-merge:
     worker:
