--- conflicted
+++ resolved
@@ -135,11 +135,8 @@
             - file-ft-tests
             - multiple-backend-test
             - mongo-ft-tests
-<<<<<<< HEAD
             - ceph-backend-tests
-=======
             - kmip-ft-tests
->>>>>>> 1d5199f2
           waitForFinish: True
           haltOnFailure: True
 
