--- conflicted
+++ resolved
@@ -169,13 +169,8 @@
 
 .. code:: shell
 
-<<<<<<< HEAD
-    $ docker run -d --name cloudserver-data -p 9991:9991 -e LISTEN_ADDR=0.0.0.0 \
-    scality/cloudserver npm run start_dataserver
-=======
     docker run -d --name s3server-data -p 9991:9991 -e LISTEN_ADDR=0.0.0.0
     scality/s3server yarn run start_dataserver
->>>>>>> 62d6172e
 
 
 DATA\_HOST and METADATA\_HOST
