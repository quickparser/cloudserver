--- conflicted
+++ resolved
@@ -5,24 +5,16 @@
 const { UtapiClient, utapiVersion } = require('utapi');
 const logger = require('../utilities/logger');
 const _config = require('../Config').config;
-<<<<<<< HEAD
-
-const utapiConfig = _config.utapi &&
-    Object.assign({}, _config.utapi, { redis: _config.redis });
-
-const utapi = new UtapiClient(utapiConfig); // setup utapi client
-=======
 // setup utapi client
 let utapiConfig;
 
 if (utapiVersion === 1 && _config.utapi) {
-    utapiConfig = Object.assign({}, _config.utapi);
+    utapiConfig = Object.assign({}, _config.utapi, { redis: _config.redis });
 } else if (utapiVersion === 2) {
     utapiConfig = Object.assign({ tls: _config.https }, _config.utapi || {});
 }
 
 const utapi = new UtapiClient(utapiConfig);
->>>>>>> 5513b5d6
 
 const bucketOwnerMetrics = [
     'completeMultipartUpload',
