import { parseString } from 'xml2js';

import { errors } from 'arsenal';
import constants from '../../constants';
import escapeForXML from '../utilities/escapeForXML';

const possibleGrantHeaders = ['x-amz-grant-read', 'x-amz-grant-write',
    'x-amz-grant-read-acp', 'x-amz-grant-write-acp',
    'x-amz-grant-full-control'];

const regexpEmailAddress = /^\S+@\S+.\S+$/;

const aclUtils = {};

/**
 * handleCannedGrant - Populate grantInfo for a bucketGetACL or objectGetACL
 * @param  {string} grantType - canned grant type
 * @param  {object} ownerGrant - contains owner grant defaults
 * @param  {object} separateBucketOwner - bucket metadata
 * (only needed for just objectGetACL and only if bucket owner and object owner
 * are different)
 * @returns {array} cannedGrants - containing canned ACL settings
 */
aclUtils.handleCannedGrant =
    function handleCannedGrant(grantType,
        ownerGrant, separateBucketOwner) {
        const cannedGrants = [];
        const actions = {
            'private': () => {
                cannedGrants.push(ownerGrant);
            },
            'public-read': () => {
                const publicGrant = {
                    URI: constants.publicId,
                    permission: 'READ',
                };
                cannedGrants.push(ownerGrant, publicGrant);
            },
            'public-read-write': () => {
                const publicReadGrant = {
                    URI: constants.publicId,
                    permission: 'READ',
                };
                const publicWriteGrant = {
                    URI: constants.publicId,
                    permission: 'WRITE',
                };
                cannedGrants.
                    push(ownerGrant, publicReadGrant, publicWriteGrant);
            },
            'authenticated-read': () => {
                const authGrant = {
                    URI: constants.allAuthedUsersId,
                    permission: 'READ',
                };
                cannedGrants.push(ownerGrant, authGrant);
            },
            // Note: log-delivery-write is just for bucketGetACL
            'log-delivery-write': () => {
                const logWriteGrant = {
                    URI: constants.logId,
                    permission: 'WRITE',
                };
                const logReadACPGrant = {
                    URI: constants.logId,
                    permission: 'READ_ACP',
                };
                cannedGrants.
                    push(ownerGrant, logWriteGrant, logReadACPGrant);
            },
            // Note: bucket-owner-read is just for objectGetACL
            'bucket-owner-read': () => {
                // If the bucket owner and object owner are different,
                // add separate entries for each
                if (separateBucketOwner) {
                    const bucketOwnerReadGrant = {
                        ID: separateBucketOwner.getOwner(),
                        displayName: separateBucketOwner.getOwnerDisplayName(),
                        permission: 'READ',
                    };
                    cannedGrants.push(ownerGrant, bucketOwnerReadGrant);
                } else {
                    cannedGrants.push(ownerGrant);
                }
            },
            // Note: bucket-owner-full-control is just for objectGetACL
            'bucket-owner-full-control': () => {
                if (separateBucketOwner) {
                    const bucketOwnerFCGrant = {
                        ID: separateBucketOwner.getOwner(),
                        displayName: separateBucketOwner.getOwnerDisplayName(),
                        permission: 'FULL_CONTROL',
                    };
                    cannedGrants.push(ownerGrant, bucketOwnerFCGrant);
                } else {
                    cannedGrants.push(ownerGrant);
                }
            },
        };
        actions[grantType]();
        return cannedGrants;
    };


aclUtils.parseAclXml = function parseAclXml(toBeParsed, log, next) {
    return parseString(toBeParsed, (err, result) => {
        if (err) {
            log.warn('invalid xml', { xmlObj: toBeParsed });
            return next(errors.MalformedXML);
        }
        if (!result.AccessControlPolicy
                || !result.AccessControlPolicy.AccessControlList
                || result.AccessControlPolicy.AccessControlList.length !== 1
                || (result.AccessControlPolicy.AccessControlList[0] !== '' &&
                  Object.keys(result.AccessControlPolicy.AccessControlList[0])
                    .some(listKey => listKey !== 'Grant'))) {
            log.warn('invalid acl', { acl: result });
            return next(errors.MalformedACLError);
        }
        const jsonGrants = result
            .AccessControlPolicy.AccessControlList[0].Grant;
        log.trace('acl grants', { aclGrants: jsonGrants });

        if (!Array.isArray(result.AccessControlPolicy.Owner)
            || result.AccessControlPolicy.Owner.length !== 1
            || !Array.isArray(result.AccessControlPolicy.Owner[0].ID)
            || result.AccessControlPolicy.Owner[0].ID.length !== 1
            || result.AccessControlPolicy.Owner[0].ID[0] === '') {
            return next(errors.MalformedACLError);
        }
        const ownerID = result.AccessControlPolicy.Owner[0].ID[0];

        return next(null, jsonGrants, ownerID);
    });
};

aclUtils.getPermissionType = function getPermissionType(identifier, resourceACL,
        resourceType) {
    const fullControlIndex = resourceACL.FULL_CONTROL.indexOf(identifier);
    let writeIndex;
    if (resourceType === 'bucket') {
        writeIndex = resourceACL.WRITE.indexOf(identifier);
    }
    const writeACPIndex = resourceACL.WRITE_ACP.indexOf(identifier);
    const readACPIndex = resourceACL.READ_ACP.indexOf(identifier);
    const readIndex = resourceACL.READ.indexOf(identifier);
    let permission = '';
    if (fullControlIndex > -1) {
        permission = 'FULL_CONTROL';
        resourceACL.FULL_CONTROL.splice(fullControlIndex, 1);
    } else if (writeIndex > -1) {
        permission = 'WRITE';
        resourceACL.WRITE.splice(writeIndex, 1);
    } else if (writeACPIndex > -1) {
        permission = 'WRITE_ACP';
        resourceACL.WRITE_ACP.splice(writeACPIndex, 1);
    } else if (readACPIndex > -1) {
        permission = 'READ_ACP';
        resourceACL.READ_ACP.splice(readACPIndex, 1);
    } else if (readIndex > -1) {
        permission = 'READ';
        resourceACL.READ.splice(readIndex, 1);
    }
    return permission;
};

aclUtils.parseGrant = function parseGrant(grantHeader, grantType) {
    if (grantHeader === undefined) {
        return undefined;
    }
    const grantArray = grantHeader.split(',');
    let itemArray;
    let userIDType;
    let identifier;
    return grantArray.map(item => {
        itemArray = item.split('=');
        userIDType = itemArray[0].trim();
        identifier = itemArray[1].trim();
        if (identifier[0] === '"') {
            identifier = identifier.substr(1, identifier.length - 2);
        }
        return {
            userIDType,
            identifier,
            grantType,
        };
    });
};

aclUtils.isValidCanonicalId = function isValidCanonicalId(canonicalID) {
    return /^[A-Za-z0-9]{64}$/.test(canonicalID);
};

aclUtils.reconstructUsersIdentifiedByEmail =
    function reconstruct(userInfofromVault, userGrantInfo) {
        return userInfofromVault.map(item => {
            const userEmail = item.email.toLowerCase();
            // Find the full user grant info based on email
            const user = userGrantInfo
                .find(elem => elem.identifier.toLowerCase() === userEmail);
            // Set the identifier to be the canonicalID instead of email
            user.identifier = item.canonicalID;
            user.userIDType = 'id';
            return user;
        });
    };

aclUtils.sortHeaderGrants =
    function sortHeaderGrants(allGrantHeaders, addACLParams) {
        allGrantHeaders.forEach(item => {
            if (item) {
                addACLParams[item.grantType].push(item.identifier);
            }
        });
        return addACLParams;
    };

/**
<<<<<<< HEAD
 * convertToXml - Converts the `grantInfo` object (defined in `objectGetACL()`)
 * to an XML DOM string
 * @param {object} grantInfo - The `grantInfo` object defined in
 * `objectGetACL()`
 * @return {string} xml.join('') - The XML DOM string
 */
aclUtils.convertToXml = grantInfo => {
    const { grants, ownerInfo } = grantInfo;
    const xml = [];

    xml.push('<?xml version="1.0" encoding="UTF-8" standalone="yes"?>',
             '<AccessControlPolicy>',
             '<Owner>',
             `<ID>${ownerInfo.ID}</ID>`,
             `<DisplayName>${escapeForXML(ownerInfo.displayName)}` +
                '</DisplayName>',
             '</Owner>',
             '<AccessControlList>'
    );

    grants.forEach(grant => {
        xml.push('<Grant>');

        // The `<Grantee>` tag has different attributes depending on whether the
        // grant has an ID or URI
        if (grant.ID) {
            xml.push('<Grantee xmlns:xsi="http://www.w3.org/2001/' +
                        'XMLSchema-instance" xsi:type="CanonicalUser">',
                     `<ID>${grant.ID}</ID>`
            );
        } else if (grant.URI) {
            xml.push('<Grantee xmlns:xsi="http://www.w3.org/2001/' +
                        'XMLSchema-instance" xsi:type="Group">',
                     `<URI>${escapeForXML(grant.URI)}</URI>`
            );
        }

        if (grant.displayName) {
            xml.push(`<DisplayName>${escapeForXML(grant.displayName)}` +
                     '</DisplayName>'
            );
        }

        xml.push('</Grantee>',
                 `<Permission>${grant.permission}</Permission>`,
                 '</Grant>'
        );
    });

    xml.push('</AccessControlList>',
             '</AccessControlPolicy>'
    );

    return xml.join('');
=======
 * checkGrantHeaderValidity - checks whether acl grant header is valid
 * format is x-amz-grant-write:
 * 	uri="http://acs.amazonaws.com/groups/s3/LogDelivery",
 * 	emailAddress="xyz@amazon.com",
 * 	emailAddress="abc@amazon.com"
 * 	id=canonicalID
 * @param  {object} headers - request headers
 * @returns {boolean} true if valid, false if not
 */
aclUtils.checkGrantHeaderValidity = function checkGrantHeaderValidity(headers) {
    for (let i = 0; i < possibleGrantHeaders.length; i ++) {
        const grantHeader = headers[possibleGrantHeaders[i]];
        if (grantHeader) {
            const grantHeaderArr = grantHeader.split(',');
            for (let j = 0; j < grantHeaderArr.length; j ++) {
                const singleGrantArr = grantHeaderArr[j].split('=');
                if (singleGrantArr.length !== 2) {
                    return false;
                }
                const identifier = singleGrantArr[0].trim().toLowerCase();
                const value = singleGrantArr[1].trim();
                if (identifier === 'uri') {
                    if (value !== constants.publicId &&
                        value !== constants.allAuthedUsersId &&
                        value !== constants.logId) {
                        return false;
                    }
                } else if (identifier === 'emailaddress') {
                    if (!regexpEmailAddress.test(value)) {
                        return false;
                    }
                } else if (identifier === 'id') {
                    if (!aclUtils.isValidCanonicalId(value)) {
                        return false;
                    }
                } else {
                    return false;
                }
            }
        }
    }
    return true;
>>>>>>> 19bda434
};

export default aclUtils;<|MERGE_RESOLUTION|>--- conflicted
+++ resolved
@@ -216,7 +216,6 @@
     };
 
 /**
-<<<<<<< HEAD
  * convertToXml - Converts the `grantInfo` object (defined in `objectGetACL()`)
  * to an XML DOM string
  * @param {object} grantInfo - The `grantInfo` object defined in
@@ -271,7 +270,9 @@
     );
 
     return xml.join('');
-=======
+};
+
+/**
  * checkGrantHeaderValidity - checks whether acl grant header is valid
  * format is x-amz-grant-write:
  * 	uri="http://acs.amazonaws.com/groups/s3/LogDelivery",
@@ -314,7 +315,6 @@
         }
     }
     return true;
->>>>>>> 19bda434
 };
 
 export default aclUtils;