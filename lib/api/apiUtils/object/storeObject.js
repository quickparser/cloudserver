--- conflicted
+++ resolved
@@ -1,10 +1,4 @@
 const { errors } = require('arsenal');
-<<<<<<< HEAD
-=======
-
-const V4Transform = require('../../../auth/streamingV4/V4Transform');
-const data = require('../../../data/wrapper');
->>>>>>> dc29be87
 
 const data = require('../../../data/wrapper');
 const { prepareStream } = require('./prepareStream');
@@ -31,14 +25,9 @@
             completedHash,
             contentMD5,
         });
-<<<<<<< HEAD
-        log.trace('contentMD5 does not match, deleting data');
-        data.batchDelete(dataRetrievalInfo, null, null, log);
-=======
         const dataToDelete = [];
         dataToDelete.push(dataRetrievalInfo);
         data.batchDelete(dataToDelete, null, null, log);
->>>>>>> dc29be87
         return cb(errors.BadDigest);
     }
     return cb(null, dataRetrievalInfo, completedHash);
