const assert = require('assert');
const async = require('async');
const { errors } = require('arsenal');

const acl = require('../../../metadata/acl');
const BucketInfo = require('arsenal').models.BucketInfo;
const constants = require('../../../../constants');
const createKeyForUserBucket = require('./createKeyForUserBucket');
const metadata = require('../../../metadata/wrapper');
const kms = require('../../../kms/wrapper');
const isLegacyAWSBehavior = require('../../../utilities/legacyAWSBehavior');
const { isServiceAccount } = require('../authorization/permissionChecks');

const usersBucket = constants.usersBucket;
const oldUsersBucket = constants.oldUsersBucket;
const zenkoSeparator = constants.zenkoSeparator;
const userBucketOwner = 'admin';


function addToUsersBucket(canonicalID, bucketName, bucketMD, log, cb) {
    // BACKWARD: Simplify once do not have to deal with old
    // usersbucket name and old splitter

    // Get new format usersBucket to see if it exists
    return metadata.getBucket(usersBucket, log, (err, usersBucketAttrs) => {
        if (err && !err.NoSuchBucket && !err.BucketAlreadyExists) {
            return cb(err);
        }
        const splitter = usersBucketAttrs ?
            constants.splitter : constants.oldSplitter;
        let key = createKeyForUserBucket(canonicalID, splitter, bucketName);
        const omVal = {
            creationDate: new Date().toJSON(),
            ingestion: bucketMD.getIngestion(),
        };
        // If the new format usersbucket does not exist, try to put the
        // key in the old usersBucket using the old splitter.
        // Otherwise put the key in the new format usersBucket
        const usersBucketBeingCalled = usersBucketAttrs ?
            usersBucket : oldUsersBucket;
        return metadata.putObjectMD(usersBucketBeingCalled, key,
            omVal, {}, log, err => {
                if (err && err.NoSuchBucket) {
                    // There must be no usersBucket so createBucket
                    // one using the new format
                    log.trace('users bucket does not exist, ' +
                        'creating users bucket');
                    key = `${canonicalID}${constants.splitter}` +
                        `${bucketName}`;
                    const creationDate = new Date().toJSON();
                    const freshBucket = new BucketInfo(usersBucket,
                        userBucketOwner, userBucketOwner, creationDate,
                        BucketInfo.currentModelVersion());
                    return metadata.createBucket(usersBucket,
                        freshBucket, log, err => {
                            // Note: In the event that two
                            // users' requests try to create the
                            // usersBucket at the same time,
                            // this will prevent one of the users
                            // from getting a BucketAlreadyExists
                            // error with respect
                            // to the usersBucket.
                            if (err &&
                                err !==
                                    errors.BucketAlreadyExists) {
                                log.error('error from metadata', {
                                    error: err,
                                });
                                return cb(err);
                            }
                            log.trace('Users bucket created');
                            // Finally put the key in the new format
                            // usersBucket
                            return metadata.putObjectMD(usersBucket,
                                key, omVal, {}, log, cb);
                        });
                }
                return cb(err);
            });
    });
}

function removeTransientOrDeletedLabel(bucket, log, callback) {
    log.trace('removing transient or deleted label from bucket attributes');
    const bucketName = bucket.getName();
    bucket.removeTransientFlag();
    bucket.removeDeletedFlag();
    return metadata.updateBucket(bucketName, bucket, log, callback);
}

function freshStartCreateBucket(bucket, canonicalID, log, callback) {
    const bucketName = bucket.getName();
    metadata.createBucket(bucketName, bucket, log, err => {
        if (err) {
            log.debug('error from metadata', { error: err });
            return callback(err);
        }
        log.trace('created bucket in metadata');
        return addToUsersBucket(canonicalID, bucketName, bucket, log, err => {
            if (err) {
                return callback(err);
            }
            return removeTransientOrDeletedLabel(bucket, log, callback);
        });
    });
}

/**
 * Finishes creating a bucket in transient state
 * by putting an object in users bucket representing the created bucket
 * and removing transient attribute of the created bucket
 * @param {object} bucketMD - either the bucket metadata sent in the new request
 * or the existing metadata if no new metadata sent
 * (for example in an objectPut)
 * @param {string} canonicalID - bucket owner's canonicalID
 * @param {object} log - Werelogs logger
 * @param {function} callback - callback with error or null as arguments
 * @return {undefined}
 */
function cleanUpBucket(bucketMD, canonicalID, log, callback) {
    const bucketName = bucketMD.getName();
    return addToUsersBucket(canonicalID, bucketName, bucketMD, log, err => {
        if (err) {
            return callback(err);
        }
        return removeTransientOrDeletedLabel(bucketMD, log, callback);
    });
}

/**
 * Manage the server side encryption on bucket creation, as a side effect
 * a bucket key is created in the kms
 * @param {string} bucketName - name of bucket
 * @param {object} headers - request headers
 * @param {function} log - Werelogs logger
 * @param {function} cb - called on completion
 * @returns {undefined}
 * @callback called with (err, sseInfo: object)
 */
function bucketLevelServerSideEncryption(bucketName, headers, log, cb) {
    kms.bucketLevelEncryption(
        bucketName, headers, log, (err, sseInfo) => {
            if (err) {
                log.debug('error getting bucket encryption info', {
                    error: err,
                });
                return cb(err);
            }
            return cb(null, sseInfo);
        });
}

/**
 * Creates bucket
 * @param {AuthInfo} authInfo - Instance of AuthInfo class with
 *                              requester's info
 * @param {string} bucketName - name of bucket
 * @param {object} headers - request headers
 * @param {string} locationConstraint - locationConstraint provided in
 *                                      request body xml (if provided)
 * @param {function} log - Werelogs logger
 * @param {function} cb - callback to bucketPut
 * @return {undefined}
 */
function createBucket(authInfo, bucketName, headers,
    locationConstraint, log, cb) {
    log.trace('Creating bucket');
    assert.strictEqual(typeof bucketName, 'string');
    const canonicalID = authInfo.getCanonicalID();
    const ownerDisplayName =
        authInfo.getAccountDisplayName();
    const creationDate = new Date().toJSON();
<<<<<<< HEAD
    const isNFSEnabled = headers['x-scal-nfs-enabled'] === 'true';
    const objectLockEnabled = headers['x-amz-bucket-object-lock-enabled'];
=======
    const headerObjectLock = headers['x-amz-bucket-object-lock-enabled'];
    const objectLockEnabled
        = headerObjectLock && headerObjectLock.toLowerCase() === 'true';
>>>>>>> 7a6ae2ad
    const bucket = new BucketInfo(bucketName, canonicalID, ownerDisplayName,
        creationDate, BucketInfo.currentModelVersion(), null, null, null, null,
        null, null, null, null, null, null, null, null, null, isNFSEnabled,
        null, null, objectLockEnabled);
    let locationConstraintVal = null;

    if (locationConstraint) {
        const [locationConstraintStr, ingestion] =
            locationConstraint.split(zenkoSeparator);
        if (locationConstraintStr) {
            locationConstraintVal = locationConstraintStr;
            bucket.setLocationConstraint(locationConstraintStr);
        }
        if (ingestion === 'ingest') {
            bucket.enableIngestion();
            //automatically enable versioning for ingestion buckets
            bucket.setVersioningConfiguration({ Status: 'Enabled' });
        }
    }
    if (objectLockEnabled) {
        // default versioning configuration AWS sets
        // when a bucket is created with object lock
        const versioningConfiguration = {
            Status: 'Enabled',
            MfaDelete: 'Disabled',
        };
        bucket.setVersioningConfiguration(versioningConfiguration);
    }
    const parseAclParams = {
        headers,
        resourceType: 'bucket',
        acl: bucket.acl,
        log,
    };
    async.parallel({
        prepareNewBucketMD: function prepareNewBucketMD(callback) {
            acl.parseAclFromHeaders(parseAclParams, (err, parsedACL) => {
                if (err) {
                    log.debug('error parsing acl from headers', {
                        error: err,
                    });
                    return callback(err);
                }
                bucket.setFullAcl(parsedACL);
                return callback(null, bucket);
            });
        },
        getAnyExistingBucketInfo: function getAnyExistingBucketInfo(callback) {
            metadata.getBucket(bucketName, log, (err, data) => {
                if (err && err.NoSuchBucket) {
                    return callback(null, 'NoBucketYet');
                }
                if (err) {
                    return callback(err);
                }
                return callback(null, data);
            });
        },
    },
    // Function to run upon finishing both parallel requests
    (err, results) => {
        if (err) {
            return cb(err);
        }
        const existingBucketMD = results.getAnyExistingBucketInfo;
        if (existingBucketMD instanceof BucketInfo &&
            existingBucketMD.getOwner() !== canonicalID &&
            !isServiceAccount(canonicalID)) {
            // return existingBucketMD to collect cors headers
            return cb(errors.BucketAlreadyExists, existingBucketMD);
        }
        const newBucketMD = results.prepareNewBucketMD;
        if (existingBucketMD === 'NoBucketYet') {
            return bucketLevelServerSideEncryption(
                bucketName, headers, log,
                (err, sseInfo) => {
                    if (err) {
                        return cb(err);
                    }
                    newBucketMD.setServerSideEncryption(sseInfo);
                    log.trace(
                        'new bucket without flags; adding transient label');
                    newBucketMD.addTransientFlag();
                    return freshStartCreateBucket(newBucketMD, canonicalID,
                                                  log, cb);
                });
        }
        if (existingBucketMD.hasTransientFlag() ||
            existingBucketMD.hasDeletedFlag()) {
            log.trace('bucket has transient flag or deleted flag. cleaning up');
            return cleanUpBucket(newBucketMD, canonicalID, log, cb);
        }
        // If bucket already exists in non-transient and non-deleted
        // state and owned by requester, then return BucketAlreadyOwnedByYou
        // error unless old AWS behavior (us-east-1)
        // Existing locationConstraint must have legacyAwsBehavior === true
        // New locationConstraint should have legacyAwsBehavior === true
        if (isLegacyAWSBehavior(locationConstraintVal) &&
            isLegacyAWSBehavior(existingBucketMD.getLocationConstraint())) {
            log.trace('returning 200 instead of 409 to mirror us-east-1');
            return cb(null, existingBucketMD);
        }
        return cb(errors.BucketAlreadyOwnedByYou, existingBucketMD);
    });
}

module.exports = {
    cleanUpBucket,
    createBucket,
};<|MERGE_RESOLUTION|>--- conflicted
+++ resolved
@@ -170,14 +170,10 @@
     const ownerDisplayName =
         authInfo.getAccountDisplayName();
     const creationDate = new Date().toJSON();
-<<<<<<< HEAD
     const isNFSEnabled = headers['x-scal-nfs-enabled'] === 'true';
-    const objectLockEnabled = headers['x-amz-bucket-object-lock-enabled'];
-=======
     const headerObjectLock = headers['x-amz-bucket-object-lock-enabled'];
     const objectLockEnabled
         = headerObjectLock && headerObjectLock.toLowerCase() === 'true';
->>>>>>> 7a6ae2ad
     const bucket = new BucketInfo(bucketName, canonicalID, ownerDisplayName,
         creationDate, BucketInfo.currentModelVersion(), null, null, null, null,
         null, null, null, null, null, null, null, null, null, isNFSEnabled,
