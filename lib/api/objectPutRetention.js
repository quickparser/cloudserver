const async = require('async');
const { errors, s3middleware } = require('arsenal');

const { decodeVersionId, getVersionIdResHeader } =
  require('./apiUtils/object/versioning');
const { ObjectLockInfo, checkUserGovernanceBypass, hasGovernanceBypassHeader } =
    require('./apiUtils/object/objectLockHelpers');
const { metadataValidateBucketAndObj } = require('../metadata/metadataUtils');
const { pushMetric } = require('../utapi/utilities');
const getReplicationInfo = require('./apiUtils/object/getReplicationInfo');
const collectCorsHeaders = require('../utilities/collectCorsHeaders');
const metadata = require('../metadata/wrapper');
<<<<<<< HEAD
const { config } = require('../Config');
const { isRequesterNonAccountUser } = require('./apiUtils/authorization/permissionChecks');
=======
>>>>>>> c3b209cb

const { parseRetentionXml } = s3middleware.retention;
const REPLICATION_ACTION = 'PUT_RETENTION';

/**
 * Object Put Retention - Adds retention information to object
 * @param {AuthInfo} authInfo - Instance of AuthInfo class with requester's info
 * @param {object} request - http request object
 * @param {object} log - Werelogs logger
 * @param {function} callback - callback to server
 * @return {undefined}
 */
function objectPutRetention(authInfo, request, log, callback) {
    log.debug('processing request', { method: 'objectPutRetention' });

    const { bucketName, objectKey } = request;

    const decodedVidResult = decodeVersionId(request.query);
    if (decodedVidResult instanceof Error) {
        log.trace('invalid versionId query', {
            versionId: request.query.versionId,
            error: decodedVidResult,
        });
        return process.nextTick(() => callback(decodedVidResult));
    }
    const reqVersionId = decodedVidResult;

    const metadataValParams = {
        authInfo,
        bucketName,
        objectKey,
        requestType: 'objectPutRetention',
        versionId: reqVersionId,
        request,
    };

    return async.waterfall([
        next => metadataValidateBucketAndObj(metadataValParams, log,
        (err, bucket, objectMD) => {
            if (err) {
                log.trace('request authorization failed',
                    { method: 'objectPutRetention', error: err });
                return next(err);
            }
            if (!objectMD) {
                const err = reqVersionId ? errors.NoSuchVersion :
                    errors.NoSuchKey;
                log.trace('error no object metadata found',
                    { method: 'objectPutRetention', error: err });
                return next(err, bucket);
            }
            if (objectMD.isDeleteMarker) {
                log.trace('version is a delete marker',
                    { method: 'objectPutRetention' });
                return next(errors.MethodNotAllowed, bucket);
            }
            if (!bucket.isObjectLockEnabled()) {
                log.trace('object lock not enabled on bucket',
                    { method: 'objectPutRetention' });
                return next(errors.InvalidRequest.customizeDescription(
                    'Bucket is missing Object Lock Configuration'
                ), bucket);
            }
            return next(null, bucket, objectMD);
        }),
        (bucket, objectMD, next) => {
            log.trace('parsing retention information');
            parseRetentionXml(request.post, log,
                (err, retentionInfo) => next(err, bucket, retentionInfo, objectMD));
        },
        (bucket, retentionInfo, objectMD, next) => {
<<<<<<< HEAD
            if (objectLockRequiresBypass(objectMD, retentionInfo) && isRequesterNonAccountUser(authInfo)) {
                log.trace('object in GOVERNANCE mode and is not account, checking for attached policies',
                    { method: 'objectPutRetention' });
                const authParams = auth.server.extractParams(request, log, 's3',
                    request.query);
                const ip = policies.requestUtils.getClientIp(request, config);
                const requestContextParams = {
                    constantParams: {
                        headers: request.headers,
                        query: request.query,
                        generalResource: bucketName,
                        specificResource: { key: objectKey },
                        requesterIp: ip,
                        sslEnabled: request.connection.encrypted,
                        apiMethod: 'bypassGovernanceRetention',
                        awsService: 's3',
                        locationConstraint: bucket.getLocationConstraint(),
                        requesterInfo: authInfo,
                        signatureVersion: authParams.params.data.signatureVersion,
                        authType: authParams.params.data.authType,
                        signatureAge: authParams.params.data.signatureAge,
                    },
                };
                return vault.checkPolicies(requestContextParams,
                    authInfo.getArn(), log, (err, authorizationResults) => {
                        if (err) {
                            return next(err);
                        }
                        if (authorizationResults[0].isAllowed !== true) {
                            log.trace('authorization check failed for user',
                                {
                                    'method': 'objectPutRetention',
                                    's3:BypassGovernanceRetention': false,
                                });
                            return next(errors.AccessDenied);
=======
            const hasGovernanceBypass = hasGovernanceBypassHeader(request.headers);
            if (hasGovernanceBypass && authInfo.isRequesterAnIAMUser()) {
                return checkUserGovernanceBypass(request, authInfo, bucket, objectKey, log, err => {
                    if (err) {
                        if (err.is.AccessDenied) {
                            log.debug('user does not have BypassGovernanceRetention and object is locked');
>>>>>>> c3b209cb
                        }
                        return next(err, bucket);
                    }
                    return next(null, bucket, retentionInfo, hasGovernanceBypass, objectMD);
                });
            }
            return next(null, bucket, retentionInfo, hasGovernanceBypass, objectMD);
        },
        (bucket, retentionInfo, hasGovernanceBypass, objectMD, next) => {
            const objLockInfo = new ObjectLockInfo({
                mode: objectMD.retentionMode,
                date: objectMD.retentionDate,
                legalHold: objectMD.legalHold,
            });

            if (!objLockInfo.canModifyPolicy(retentionInfo, hasGovernanceBypass)) {
                return next(errors.AccessDenied, bucket);
            }

            return next(null, bucket, retentionInfo, objectMD);
        },
        (bucket, retentionInfo, objectMD, next) => {
            /* eslint-disable no-param-reassign */
            objectMD.retentionMode = retentionInfo.mode;
            objectMD.retentionDate = retentionInfo.date;
            const params = objectMD.versionId ?
                { versionId: objectMD.versionId } : {};
            const replicationInfo = getReplicationInfo(objectKey, bucket, true,
                0, REPLICATION_ACTION, objectMD);
            if (replicationInfo) {
                objectMD.replicationInfo = Object.assign({},
                    objectMD.replicationInfo, replicationInfo);
            }
            /* eslint-enable no-param-reassign */
            metadata.putObjectMD(bucket.getName(), objectKey, objectMD, params,
                log, err => next(err, bucket, objectMD));
        },
    ], (err, bucket, objectMD) => {
        const additionalResHeaders = collectCorsHeaders(request.headers.origin,
            request.method, bucket);
        if (err) {
            log.trace('error processing request',
                { error: err, method: 'objectPutRetention' });
        } else {
            pushMetric('putObjectRetention', log, {
                authInfo,
                bucket: bucketName,
                keys: [objectKey],
                versionId: objectMD ? objectMD.versionId : undefined,
                location: objectMD ? objectMD.dataStoreName : undefined,
            });
            const verCfg = bucket.getVersioningConfiguration();
            additionalResHeaders['x-amz-version-id'] =
                getVersionIdResHeader(verCfg, objectMD);
        }
        return callback(err, additionalResHeaders);
    });
}

module.exports = objectPutRetention;<|MERGE_RESOLUTION|>--- conflicted
+++ resolved
@@ -10,11 +10,7 @@
 const getReplicationInfo = require('./apiUtils/object/getReplicationInfo');
 const collectCorsHeaders = require('../utilities/collectCorsHeaders');
 const metadata = require('../metadata/wrapper');
-<<<<<<< HEAD
-const { config } = require('../Config');
 const { isRequesterNonAccountUser } = require('./apiUtils/authorization/permissionChecks');
-=======
->>>>>>> c3b209cb
 
 const { parseRetentionXml } = s3middleware.retention;
 const REPLICATION_ACTION = 'PUT_RETENTION';
@@ -86,50 +82,12 @@
                 (err, retentionInfo) => next(err, bucket, retentionInfo, objectMD));
         },
         (bucket, retentionInfo, objectMD, next) => {
-<<<<<<< HEAD
-            if (objectLockRequiresBypass(objectMD, retentionInfo) && isRequesterNonAccountUser(authInfo)) {
-                log.trace('object in GOVERNANCE mode and is not account, checking for attached policies',
-                    { method: 'objectPutRetention' });
-                const authParams = auth.server.extractParams(request, log, 's3',
-                    request.query);
-                const ip = policies.requestUtils.getClientIp(request, config);
-                const requestContextParams = {
-                    constantParams: {
-                        headers: request.headers,
-                        query: request.query,
-                        generalResource: bucketName,
-                        specificResource: { key: objectKey },
-                        requesterIp: ip,
-                        sslEnabled: request.connection.encrypted,
-                        apiMethod: 'bypassGovernanceRetention',
-                        awsService: 's3',
-                        locationConstraint: bucket.getLocationConstraint(),
-                        requesterInfo: authInfo,
-                        signatureVersion: authParams.params.data.signatureVersion,
-                        authType: authParams.params.data.authType,
-                        signatureAge: authParams.params.data.signatureAge,
-                    },
-                };
-                return vault.checkPolicies(requestContextParams,
-                    authInfo.getArn(), log, (err, authorizationResults) => {
-                        if (err) {
-                            return next(err);
-                        }
-                        if (authorizationResults[0].isAllowed !== true) {
-                            log.trace('authorization check failed for user',
-                                {
-                                    'method': 'objectPutRetention',
-                                    's3:BypassGovernanceRetention': false,
-                                });
-                            return next(errors.AccessDenied);
-=======
             const hasGovernanceBypass = hasGovernanceBypassHeader(request.headers);
-            if (hasGovernanceBypass && authInfo.isRequesterAnIAMUser()) {
+            if (hasGovernanceBypass && isRequesterNonAccountUser(authInfo)) {
                 return checkUserGovernanceBypass(request, authInfo, bucket, objectKey, log, err => {
                     if (err) {
                         if (err.is.AccessDenied) {
                             log.debug('user does not have BypassGovernanceRetention and object is locked');
->>>>>>> c3b209cb
                         }
                         return next(err, bucket);
                     }
