const async = require('async');
const { errors, versioning, s3middleware } = require('arsenal');
const validateHeaders = s3middleware.validateConditionalHeaders;

const collectCorsHeaders = require('../utilities/collectCorsHeaders');
const constants = require('../../constants');
const data = require('../data/wrapper');
const metadata = require('../metadata/wrapper');
const { pushMetric } = require('../utapi/utilities');
const logger = require('../utilities/logger');
const services = require('../services');
const setUpCopyLocator = require('./apiUtils/object/setUpCopyLocator');
const { metadataValidateBucketAndObj } = require('../metadata/metadataUtils');
const monitoring = require('../utilities/monitoringHandler');

const versionIdUtils = versioning.VersionID;

const skipError = new Error('skip');

/**
 * PUT Part Copy during a multipart upload.
 * @param {AuthInfo} authInfo - Instance of AuthInfo class with
 * requester's info
 * @param {request} request - request object given by router,
 *                            includes normalized headers
 * @param {string} sourceBucket - name of source bucket for object copy
 * @param {string} sourceObject - name of source object for object copy
 * @param {string} reqVersionId - versionId of the source object for copy
 * @param {object} log - the request logger
 * @param {function} callback - final callback to call with the result
 * @return {undefined}
 */
function objectPutCopyPart(authInfo, request, sourceBucket,
    sourceObject, reqVersionId, log, callback) {
    log.debug('processing request', { method: 'objectPutCopyPart' });
    const destBucketName = request.bucketName;
    const destObjectKey = request.objectKey;
    const mpuBucketName = `${constants.mpuBucketPrefix}${destBucketName}`;
    const valGetParams = {
        authInfo,
        bucketName: sourceBucket,
        objectKey: sourceObject,
        versionId: reqVersionId,
        requestType: 'objectGet',
    };

    const partNumber = Number.parseInt(request.query.partNumber, 10);
    // AWS caps partNumbers at 10,000
    if (partNumber > 10000 || !Number.isInteger(partNumber) || partNumber < 1) {
        monitoring.promMetrics('PUT', destBucketName, 400,
            'putObjectCopyPart');
        return callback(errors.InvalidArgument);
    }
    // We pad the partNumbers so that the parts will be sorted
    // in numerical order
    const paddedPartNumber = `000000${partNumber}`.substr(-5);
    // Note that keys in the query object retain their case, so
    // request.query.uploadId must be called with that exact
    // capitalization
    const uploadId = request.query.uploadId;

    const valPutParams = {
        authInfo,
        bucketName: destBucketName,
        objectKey: destObjectKey,
        requestType: 'objectPut',
    };

    // For validating the request at the MPU, the params are the same
    // as validating for the destination bucket except additionally need
    // the uploadId and splitter.
    // Also, requestType is 'putPart or complete'
    const valMPUParams = Object.assign({
        uploadId,
        splitter: constants.splitter,
    }, valPutParams);
    valMPUParams.requestType = 'putPart or complete';

    const dataStoreContext = {
        bucketName: destBucketName,
        owner: authInfo.getCanonicalID(),
        namespace: request.namespace,
        objectKey: destObjectKey,
        partNumber: paddedPartNumber,
        uploadId,
    };

    return async.waterfall([
        function checkDestAuth(next) {
            return metadataValidateBucketAndObj(valPutParams, log,
                (err, destBucketMD) => {
                    if (err) {
                        log.debug('error validating authorization for ' +
                        'destination bucket',
                        { error: err });
                        return next(err, destBucketMD);
                    }
                    const flag = destBucketMD.hasDeletedFlag()
                        || destBucketMD.hasTransientFlag();
                    if (flag) {
                        log.trace('deleted flag or transient flag ' +
                        'on destination bucket', { flag });
                        return next(errors.NoSuchBucket);
                    }
                    return next(null, destBucketMD);
                });
        },
        function checkSourceAuthorization(destBucketMD, next) {
            return metadataValidateBucketAndObj(valGetParams, log,
                (err, sourceBucketMD, sourceObjMD) => {
                    if (err) {
                        log.debug('error validating get part of request',
                            { error: err });
                        return next(err, destBucketMD);
                    }
                    if (!sourceObjMD) {
                        log.debug('no source object', { sourceObject });
                        const err = reqVersionId ? errors.NoSuchVersion :
                            errors.NoSuchKey;
                        return next(err, destBucketMD);
                    }
                    let sourceLocationConstraintName =
                        sourceObjMD.dataStoreName;
                    // for backwards compatibility before storing dataStoreName
                    // TODO: handle in objectMD class
                    if (!sourceLocationConstraintName &&
                        sourceObjMD.location[0] &&
                        sourceObjMD.location[0].dataStoreName) {
                        sourceLocationConstraintName =
                            sourceObjMD.location[0].dataStoreName;
                    }
                    if (sourceObjMD.isDeleteMarker) {
                        log.debug('delete marker on source object',
                        { sourceObject });
                        if (reqVersionId) {
                            const err = errors.InvalidRequest
                            .customizeDescription('The source of a copy ' +
                            'request may not specifically refer to a delete' +
                            'marker by version id.');
                            return next(err, destBucketMD);
                        }
                        // if user specifies a key in a versioned source bucket
                        // without specifying a version, and the object has a
                        // delete marker, return NoSuchKey
                        return next(errors.NoSuchKey, destBucketMD);
                    }
                    const headerValResult =
                        validateHeaders(request.headers,
                        sourceObjMD['last-modified'],
                        sourceObjMD['content-md5']);
                    if (headerValResult.error) {
                        return next(errors.PreconditionFailed, destBucketMD);
                    }
                    const copyLocator = setUpCopyLocator(sourceObjMD,
                        request.headers['x-amz-copy-source-range'], log);
                    if (copyLocator.error) {
                        return next(copyLocator.error, destBucketMD);
                    }
                    let sourceVerId;
                    // If specific version requested, include copy source
                    // version id in response. Include in request by default
                    // if versioning is enabled or suspended.
                    if (sourceBucketMD.getVersioningConfiguration() ||
                    reqVersionId) {
                        if (sourceObjMD.isNull || !sourceObjMD.versionId) {
                            sourceVerId = 'null';
                        } else {
                            sourceVerId =
                                versionIdUtils.encode(sourceObjMD.versionId);
                        }
                    }
                    return next(null, copyLocator.dataLocator, destBucketMD,
                        copyLocator.copyObjectSize, sourceVerId,
                        sourceLocationConstraintName);
                });
        },
        // get MPU shadow bucket to get splitter based on MD version
        function getMpuShadowBucket(dataLocator, destBucketMD,
            copyObjectSize, sourceVerId,
            sourceLocationConstraintName, next) {
            return metadata.getBucket(mpuBucketName, log,
                (err, mpuBucket) => {
                    if (err && err.NoSuchBucket) {
                        return next(errors.NoSuchUpload);
                    }
                    if (err) {
                        log.error('error getting the shadow mpu bucket', {
                            error: err,
                            method: 'objectPutCopyPart::metadata.getBucket',
                        });
                        return next(err);
                    }
                    let splitter = constants.splitter;
                    if (mpuBucket.getMdBucketModelVersion() < 2) {
                        splitter = constants.oldSplitter;
                    }
                    return next(null, dataLocator, destBucketMD,
                        copyObjectSize, sourceVerId, splitter,
                        sourceLocationConstraintName);
                });
        },
        // Get MPU overview object to check authorization to put a part
        // and to get any object location constraint info
        function getMpuOverviewObject(dataLocator, destBucketMD,
            copyObjectSize, sourceVerId, splitter,
            sourceLocationConstraintName, next) {
            const mpuOverviewKey =
                `overview${splitter}${destObjectKey}${splitter}${uploadId}`;
            return metadata.getObjectMD(mpuBucketName, mpuOverviewKey,
                    null, log, (err, res) => {
                        if (err) {
                            if (err.NoSuchKey) {
                                return next(errors.NoSuchUpload);
                            }
                            log.error('error getting overview object from ' +
                                'mpu bucket', {
                                    error: err,
                                    method: 'objectPutCopyPart::' +
                                        'metadata.getObjectMD',
                                });
                            return next(err);
                        }
                        const initiatorID = res.initiator.ID;
                        const requesterID = authInfo.isRequesterAnIAMUser() ?
                            authInfo.getArn() : authInfo.getCanonicalID();
                        if (initiatorID !== requesterID) {
                            return next(errors.AccessDenied);
                        }
                        const destObjLocationConstraint =
                            res.controllingLocationConstraint;
                        return next(null, dataLocator, destBucketMD,
                            destObjLocationConstraint, copyObjectSize,
                            sourceVerId, sourceLocationConstraintName);
                    });
        },
        function goGetData(dataLocator, destBucketMD,
            destObjLocationConstraint, copyObjectSize, sourceVerId,
            sourceLocationConstraintName, next) {
            data.uploadPartCopy(request, log, destBucketMD,
            sourceLocationConstraintName,
            destObjLocationConstraint, dataLocator, dataStoreContext,
            (error, eTag, lastModified, serverSideEncryption, locations) => {
                if (error) {
                    if (error.message === 'skip') {
                        return next(skipError, destBucketMD, eTag,
                            lastModified, sourceVerId,
                            serverSideEncryption);
                    }
                    return next(error, destBucketMD);
                }
                return next(null, destBucketMD, locations, eTag,
                copyObjectSize, sourceVerId, serverSideEncryption,
                lastModified);
            });
        },
        function getExistingPartInfo(destBucketMD, locations, totalHash,
            copyObjectSize, sourceVerId, serverSideEncryption, lastModified,
            next) {
            const partKey =
                `${uploadId}${constants.splitter}${paddedPartNumber}`;
            metadata.getObjectMD(mpuBucketName, partKey, {}, log,
                (err, result) => {
                    // If there is nothing being overwritten just move on
                    if (err && !err.NoSuchKey) {
                        log.debug('error getting current part (if any)',
                        { error: err });
                        return next(err);
                    }
                    let oldLocations;
                    let prevObjectSize = null;
                    if (result) {
                        oldLocations = result.partLocations;
                        prevObjectSize = result['content-length'];
                        // Pull locations to clean up any potential orphans
                        // in data if object put is an overwrite of
                        // already existing object with same key and part number
                        oldLocations = Array.isArray(oldLocations) ?
                            oldLocations : [oldLocations];
                    }
                    return next(null, destBucketMD, locations, totalHash,
                        prevObjectSize, copyObjectSize, sourceVerId,
                        serverSideEncryption, lastModified, oldLocations);
                });
        },
        function storeNewPartMetadata(destBucketMD, locations, totalHash,
            prevObjectSize, copyObjectSize, sourceVerId, serverSideEncryption,
            lastModified, oldLocations, next) {
            const metaStoreParams = {
                partNumber: paddedPartNumber,
                contentMD5: totalHash,
                size: copyObjectSize,
                uploadId,
                splitter: constants.splitter,
                lastModified,
            };
            return services.metadataStorePart(mpuBucketName,
                locations, metaStoreParams, log, err => {
                    if (err) {
                        log.debug('error storing new metadata',
                        { error: err, method: 'storeNewPartMetadata' });
                        return next(err);
                    }
                    // Clean up the old data now that new metadata (with new
                    // data locations) has been stored
                    if (oldLocations) {
                        data.batchDelete(oldLocations, request.method, null,
                            logger.newRequestLoggerFromSerializedUids(
                                log.getSerializedUids()));
                    }
                    return next(null, destBucketMD, totalHash, lastModified,
                        sourceVerId, serverSideEncryption, prevObjectSize,
                        copyObjectSize);
                });
        },
    ], (err, destBucketMD, totalHash, lastModified, sourceVerId,
        serverSideEncryption, prevObjectSize, copyObjectSize) => {
        const corsHeaders = collectCorsHeaders(request.headers.origin,
            request.method, destBucketMD);
        if (err && err !== skipError) {
            log.trace('error from copy part waterfall',
            { error: err });
            monitoring.promMetrics('PUT', destBucketName, err.code,
                'putObjectCopyPart');
            return callback(err, null, corsHeaders);
        }
        const xml = [
            '<?xml version="1.0" encoding="UTF-8"?>',
            '<CopyPartResult>',
            '<LastModified>', new Date(lastModified)
                .toISOString(), '</LastModified>',
            '<ETag>&quot;', totalHash, '&quot;</ETag>',
            '</CopyPartResult>',
        ].join('');

        const additionalHeaders = corsHeaders || {};
        if (serverSideEncryption) {
            additionalHeaders['x-amz-server-side-encryption'] =
                serverSideEncryption.algorithm;
            if (serverSideEncryption.algorithm === 'aws:kms') {
                additionalHeaders['x-amz-server-side-encryption-aws-kms-key-id']
                    = serverSideEncryption.masterKeyId;
            }
        }
        additionalHeaders['x-amz-copy-source-version-id'] = sourceVerId;
<<<<<<< HEAD
        // TODO push metric for objectPutCopyPart
        // pushMetric('putObjectCopyPart', log, {
        //      bucket: destBucketName,
        //      keys: [objectKey],
        // });
        monitoring.promMetrics(
            'PUT', destBucketName, '200', 'putObjectCopyPart');
=======
        pushMetric('uploadPartCopy', log, {
            authInfo,
            bucket: destBucketName,
            keys: [destObjectKey],
            newByteLength: copyObjectSize,
            oldByteLength: prevObjectSize,
        });
>>>>>>> ce1c19df
        return callback(null, xml, additionalHeaders);
    });
}

module.exports = objectPutCopyPart;<|MERGE_RESOLUTION|>--- conflicted
+++ resolved
@@ -342,15 +342,6 @@
             }
         }
         additionalHeaders['x-amz-copy-source-version-id'] = sourceVerId;
-<<<<<<< HEAD
-        // TODO push metric for objectPutCopyPart
-        // pushMetric('putObjectCopyPart', log, {
-        //      bucket: destBucketName,
-        //      keys: [objectKey],
-        // });
-        monitoring.promMetrics(
-            'PUT', destBucketName, '200', 'putObjectCopyPart');
-=======
         pushMetric('uploadPartCopy', log, {
             authInfo,
             bucket: destBucketName,
@@ -358,7 +349,8 @@
             newByteLength: copyObjectSize,
             oldByteLength: prevObjectSize,
         });
->>>>>>> ce1c19df
+        monitoring.promMetrics(
+            'PUT', destBucketName, '200', 'putObjectCopyPart');
         return callback(null, xml, additionalHeaders);
     });
 }
