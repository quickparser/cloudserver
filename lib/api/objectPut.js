const async = require('async');
const { errors, versioning } = require('arsenal');

const constants = require('../../constants');
const aclUtils = require('../utilities/aclUtils');
const { cleanUpBucket } = require('./apiUtils/bucket/bucketCreation');
const collectCorsHeaders = require('../utilities/collectCorsHeaders');
const createAndStoreObject = require('./apiUtils/object/createAndStoreObject');
const { checkQueryVersionId } = require('./apiUtils/object/versioning');
const { metadataValidateBucketAndObj } = require('../metadata/metadataUtils');
const { pushMetric } = require('../utapi/utilities');
const { validateHeaders } = require('./apiUtils/object/objectLockHelpers');
const kms = require('../kms/wrapper');
const monitoring = require('../utilities/monitoringHandler');
const checkObjectEncryption = require('./apiUtils/object/checkEncryption');

const versionIdUtils = versioning.VersionID;

/**
 * PUT Object in the requested bucket. Steps include:
 * validating metadata for authorization, bucket and object existence etc.
 * store object data in datastore upon successful authorization
 * store object location returned by datastore and
 * object's (custom) headers in metadata
 * return the result in final callback
 *
 * @param {AuthInfo} authInfo - Instance of AuthInfo class with requester's info
 * @param {request} request - request object given by router,
 *                            includes normalized headers
 * @param {object | undefined } streamingV4Params - if v4 auth,
 * object containing accessKey, signatureFromRequest, region, scopeDate,
 * timestamp, and credentialScope
 * (to be used for streaming v4 auth if applicable)
 * @param {object} log - the log request
 * @param {Function} callback - final callback to call with the result
 * @return {undefined}
 */
function objectPut(authInfo, request, streamingV4Params, log, callback) {
    log.debug('processing request', { method: 'objectPut' });
    const {
        bucketName,
        headers,
        method,
        objectKey,
        parsedContentLength,
        query,
    } = request;
    if (!aclUtils.checkGrantHeaderValidity(headers)) {
        log.trace('invalid acl header');
        monitoring.promMetrics('PUT', request.bucketName, 400,
            'putObject');
        return callback(errors.InvalidArgument);
    }
    const queryContainsVersionId = checkQueryVersionId(query);
    if (queryContainsVersionId instanceof Error) {
        return callback(queryContainsVersionId);
    }
    const size = request.parsedContentLength;
    if (Number.parseInt(size, 10) > constants.maximumAllowedUploadSize) {
        log.debug('Upload size exceeds maximum allowed for a single PUT',
            { size });
        return callback(errors.EntityTooLarge);
    }

    const invalidSSEError = errors.InvalidArgument.customizeDescription(
        'The encryption method specified is not supported');
    const requestType = 'objectPut';
    const valParams = { authInfo, bucketName, objectKey, requestType };
    const canonicalID = authInfo.getCanonicalID();
    log.trace('owner canonicalID to send to data', { canonicalID });

    return metadataValidateBucketAndObj(valParams, log,
    (err, bucket, objMD) => {
        const responseHeaders = collectCorsHeaders(headers.origin,
            method, bucket);
        if (err) {
            log.trace('error processing request', {
                error: err,
                method: 'metadataValidateBucketAndObj',
            });
            monitoring.promMetrics('PUT', bucketName, err.code, 'putObject');
            return callback(err, responseHeaders);
        }
        if (bucket.hasDeletedFlag() && canonicalID !== bucket.getOwner()) {
            log.trace('deleted flag on bucket and request ' +
                'from non-owner account');
            monitoring.promMetrics('PUT', bucketName, 404, 'putObject');
            return callback(errors.NoSuchBucket);
        }
        return async.waterfall([
            function handleTransientOrDeleteBuckets(next) {
                if (bucket.hasTransientFlag() || bucket.hasDeletedFlag()) {
                    return cleanUpBucket(bucket, canonicalID, log, next);
                }
                return next();
            },
            function createCipherBundle(next) {
                const serverSideEncryption = bucket.getServerSideEncryption();
                if (!checkObjectEncryption.isValidSSES3(request,
                    serverSideEncryption)) {
                    return next(invalidSSEError);
                }
                if (serverSideEncryption) {
                    return kms.createCipherBundle(
                            serverSideEncryption, log, next);
                }
                return next(null, null);
            },
            function objectCreateAndStore(cipherBundle, next) {
                const objectLockValidationError
                    = validateHeaders(bucket, headers, log);
                if (objectLockValidationError) {
                    return next(objectLockValidationError);
                }
                return createAndStoreObject(bucketName,
                bucket, objectKey, objMD, authInfo, canonicalID, cipherBundle,
                request, false, streamingV4Params, log, next);
            },
        ], (err, storingResult) => {
            if (err) {
                monitoring.promMetrics('PUT', bucketName, err.code,
                    'putObject');
                return callback(err, responseHeaders);
            }
<<<<<<< HEAD
            // ingestSize assumes that these custom headers indicate
            // an ingestion PUT which is a metadata only operation.
            // Since these headers can be modified client side, they
            // should be used with caution if needed for precise
            // metrics.
            const ingestSize = (request.headers['x-amz-meta-mdonly']
                && !Number.isNaN(request.headers['x-amz-meta-size']))
                ? Number.parseInt(request.headers['x-amz-meta-size'], 10) : null;
            const newByteLength = request.parsedContentLength;
=======
            const newByteLength = parsedContentLength;
>>>>>>> c3fd2ce5

            // Utapi expects null or a number for oldByteLength:
            // * null - new object
            // * 0 or > 0 - existing object with content-length 0 or > 0
            // objMD here is the master version that we would
            // have overwritten if there was an existing version or object
            //
            // TODO: Handle utapi metrics for null version overwrites.
            const oldByteLength = objMD && objMD['content-length']
                !== undefined ? objMD['content-length'] : null;
            if (storingResult) {
                // ETag's hex should always be enclosed in quotes
                responseHeaders.ETag = `"${storingResult.contentMD5}"`;
            }
            const vcfg = bucket.getVersioningConfiguration();
            const isVersionedObj = vcfg && vcfg.Status === 'Enabled';
            if (isVersionedObj) {
                if (storingResult && storingResult.versionId) {
                    responseHeaders['x-amz-version-id'] =
                        versionIdUtils.encode(storingResult.versionId);
                }
            }
            // only the bucket owner's metrics should be updated, regardless of
            // who the requester is
            pushMetric('putObject', log, {
                authInfo,
                canonicalID: bucket.getOwner(),
                bucket: bucketName,
                keys: [objectKey],
                newByteLength,
                oldByteLength: isVersionedObj ? null : oldByteLength,
            });
            monitoring.promMetrics('PUT', bucketName, '200',
                'putObject', newByteLength, oldByteLength, isVersionedObj,
                null, ingestSize);
            return callback(null, responseHeaders);
        });
    });
}

module.exports = objectPut;<|MERGE_RESOLUTION|>--- conflicted
+++ resolved
@@ -122,7 +122,6 @@
                     'putObject');
                 return callback(err, responseHeaders);
             }
-<<<<<<< HEAD
             // ingestSize assumes that these custom headers indicate
             // an ingestion PUT which is a metadata only operation.
             // Since these headers can be modified client side, they
@@ -131,10 +130,7 @@
             const ingestSize = (request.headers['x-amz-meta-mdonly']
                 && !Number.isNaN(request.headers['x-amz-meta-size']))
                 ? Number.parseInt(request.headers['x-amz-meta-size'], 10) : null;
-            const newByteLength = request.parsedContentLength;
-=======
             const newByteLength = parsedContentLength;
->>>>>>> c3fd2ce5
 
             // Utapi expects null or a number for oldByteLength:
             // * null - new object
