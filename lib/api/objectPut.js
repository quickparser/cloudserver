--- conflicted
+++ resolved
@@ -8,17 +8,10 @@
 import { logger } from '../utilities/logger';
 import kms from '../kms/wrapper';
 
-<<<<<<< HEAD
-function _storeInMDandDeleteData(bucketName, objMD, dataGetInfo, cipherBundle,
-    metadataStoreParams, dataToDelete, deleteLog, callback) {
-    services.metadataStoreObject(bucketName, objMD, dataGetInfo,
-        cipherBundle, metadataStoreParams, (err, contentMD5) => {
-=======
-function _storeInMDandDeleteData(bucketName, dataGetInfo,
+function _storeInMDandDeleteData(bucketName, dataGetInfo, cipherBundle,
     metadataStoreParams, dataToDelete, deleteLog, callback) {
     services.metadataStoreObject(bucketName, dataGetInfo,
-        metadataStoreParams, (err, contentMD5) => {
->>>>>>> 4cc7c1dd
+        cipherBundle, metadataStoreParams, (err, contentMD5) => {
             if (err) {
                 return callback(err);
             }
@@ -78,18 +71,11 @@
                     dataStoreName: dataGetInfo.dataStoreName,
                 }];
                 metadataStoreParams.contentMD5 = request.calculatedHash;
-<<<<<<< HEAD
                 return _storeInMDandDeleteData(
-                    bucketName, objMD, dataGetInfoArr, cipherBundle,
+                    bucketName, dataGetInfoArr, cipherBundle,
                     metadataStoreParams, dataToDelete,
                     logger.newRequestLoggerFromSerializedUids(
                         log.getSerializedUids()), callback);
-=======
-                return _storeInMDandDeleteData(bucketName,
-                    dataGetInfoArr, metadataStoreParams, dataToDelete,
-                        logger.newRequestLoggerFromSerializedUids(log
-                        .getSerializedUids()), callback);
->>>>>>> 4cc7c1dd
             });
     }
     log.trace('content-length is 0 so only storing metadata', {
@@ -97,11 +83,7 @@
     });
     metadataStoreParams.contentMD5 = constants.emptyFileMd5;
     const dataGetInfo = null;
-<<<<<<< HEAD
-    return _storeInMDandDeleteData(bucketName, objMD, dataGetInfo, cipherBundle,
-=======
-    return _storeInMDandDeleteData(bucketName, dataGetInfo,
->>>>>>> 4cc7c1dd
+    return _storeInMDandDeleteData(bucketName, dataGetInfo, cipherBundle,
         metadataStoreParams, dataToDelete,
             logger.newRequestLoggerFromSerializedUids(log
             .getSerializedUids()), callback);
