const querystring = require('querystring');
const async = require('async');

const { errors, s3middleware } = require('arsenal');

const { data } = require('../data/wrapper');
const constants = require('../../constants');
const collectCorsHeaders = require('../utilities/collectCorsHeaders');
const locationConstraintCheck =
    require('./apiUtils/object/locationConstraintCheck');
const services = require('../services');
const { metadataValidateBucketAndObj } = require('../metadata/metadataUtils');
const escapeForXml = s3middleware.escapeForXml;
const { pushMetric } = require('../utapi/utilities');
<<<<<<< HEAD
const monitoring = require('../utilities/monitoringHandler');
const { data } = require('../data/wrapper');
=======

>>>>>>> f2628666
const { setExpirationHeaders } = require('./apiUtils/object/expirationHeaders');

/*
  Format of xml response:
  <?xml version='1.0' encoding='UTF-8'?>
  <ListPartsResult xmlns='http://s3.amazonaws.com/doc/2006-03-01/'>
    <Bucket>example-bucket</Bucket>
    <Key>example-object</Key>
    <UploadId>XXBsb2FkIElEIGZvciBlbHZpbmcncyVcdS1
    tb3ZpZS5tMnRzEEEwbG9hZA</UploadId>
    <Initiator>
        <ID>arn:aws:iam::111122223333:user/some-user-11116a31-
        17b5-4fb7-9df5-b288870f11xx</ID>
        <DisplayName>umat-user-11116a31-17b5-4fb7-9df5-
        b288870f11xx</DisplayName>
    </Initiator>
    <Owner>
      <ID>75aa57f09aa0c8caeab4f8c24e99d10f8e7faeebf76c078efc7c6caea54ba06a</ID>
      <DisplayName>someName</DisplayName>
    </Owner>
    <StorageClass>STANDARD</StorageClass>
    <PartNumberMarker>1</PartNumberMarker>
    <NextPartNumberMarker>3</NextPartNumberMarker>
    <MaxParts>2</MaxParts>
    <IsTruncated>true</IsTruncated>
    <Part>
      <PartNumber>2</PartNumber>
      <LastModified>2010-11-10T20:48:34.000Z</LastModified>
      <ETag>'7778aef83f66abc1fa1e8477f296d394'</ETag>
      <Size>10485760</Size>
    </Part>
    <Part>
      <PartNumber>3</PartNumber>
      <LastModified>2010-11-10T20:48:33.000Z</LastModified>
      <ETag>'aaaa18db4cc2f85cedef654fccc4a4x8'</ETag>
      <Size>10485760</Size>
    </Part>
  </ListPartsResult>
*/

function buildXML(xmlParams, xml, encodingFn) {
    xmlParams.forEach(param => {
        if (param.value !== undefined) {
            xml.push(`<${param.tag}>${encodingFn(param.value)}</${param.tag}>`);
        } else if (param.tag !== 'NextPartNumberMarker' &&
        param.tag !== 'PartNumberMarker') {
            xml.push(`<${param.tag}/>`);
        }
    });
}

/**
 * listParts - List parts of an open multipart upload
 * @param {AuthInfo} authInfo - Instance of AuthInfo class with requester's info
 * @param {object} request - http request object
 * @param {object} log - Werelogs logger
 * @param {function} callback - callback to server
 * @return {undefined}
 */
function listParts(authInfo, request, log, callback) {
    log.debug('processing request', { method: 'listParts' });

    const bucketName = request.bucketName;
    const objectKey = request.objectKey;
    const uploadId = request.query.uploadId;
    const encoding = request.query['encoding-type'];
    let maxParts = Number.parseInt(request.query['max-parts'], 10) ?
        Number.parseInt(request.query['max-parts'], 10) : 1000;
    if (maxParts < 0) {
        monitoring.promMetrics('GET', bucketName, 400,
            'listMultipartUploadParts');
        return callback(errors.InvalidArgument);
    }
    if (maxParts > constants.listingHardLimit) {
        maxParts = constants.listingHardLimit;
    }
    const partNumberMarker =
        Number.parseInt(request.query['part-number-marker'], 10) ?
        Number.parseInt(request.query['part-number-marker'], 10) : 0;
    const metadataValMPUparams = {
        authInfo,
        bucketName,
        objectKey,
        uploadId,
        preciseRequestType: 'listParts',
        request,
    };
    // For validating the request at the destinationBucket level
    // params are the same as validating at the MPU level
    // but the requestType is the more general 'objectPut'
    // (on the theory that if you are listing the parts of
    // an MPU being put you should have the right to put
    // the object as a prerequisite)
    const metadataValParams = Object.assign({}, metadataValMPUparams);
    metadataValParams.requestType = 'objectPut';

    let splitter = constants.splitter;
    const responseHeaders = {};

    async.waterfall([
        function checkDestBucketVal(next) {
            metadataValidateBucketAndObj(metadataValParams, log,
                (err, destinationBucket) => {
                    if (err) {
                        return next(err, destinationBucket, null);
                    }
                    if (destinationBucket.policies) {
                        // TODO: Check bucket policies to see if user is granted
                        // permission or forbidden permission to take
                        // given action.
                        // If permitted, add 'bucketPolicyGoAhead'
                        // attribute to params for validating at MPU level.
                        // This is GH Issue#76
                        metadataValMPUparams.requestType =
                            'bucketPolicyGoAhead';
                    }
                    return next(null, destinationBucket);
                });
        },
        function waterfall2(destBucket, next) {
            metadataValMPUparams.log = log;
            services.metadataValidateMultipart(metadataValMPUparams,
                (err, mpuBucket, mpuOverviewObj) => {
                    if (err) {
                        return next(err, destBucket, null);
                    }
                    return next(null, destBucket, mpuBucket, mpuOverviewObj);
                });
        },
        function waterfall3(destBucket, mpuBucket, mpuOverviewObj, next) {
            const mpuInfo = {
                objectKey,
                uploadId,
                bucketName,
                partNumberMarker,
                maxParts,
                mpuOverviewObj,
<<<<<<< HEAD
                destBucket
=======
                destBucket,
>>>>>>> f2628666
            };
            return data.listParts(mpuInfo, request, locationConstraintCheck,
            log, (err, backendPartList) => {
                if (err) {
                    return next(err, destBucket);
                }
                // if external backend doesn't handle mpu, backendPartList
                // will be null
                return next(null, destBucket, mpuBucket, mpuOverviewObj,
                    backendPartList);
            });
        },
        function waterfall4(destBucket, mpuBucket, mpuOverviewObj,
        backendPartList, next) {
            // if parts were returned from cloud backend, they were not
            // stored in Scality S3 metadata, so this step can be skipped
            if (backendPartList) {
                return next(null, destBucket, mpuBucket, backendPartList,
                    mpuOverviewObj);
            }
            // BACKWARD: Remove to remove the old splitter
            if (mpuBucket.getMdBucketModelVersion() < 2) {
                splitter = constants.oldSplitter;
            }
            const getPartsParams = {
                uploadId,
                mpuBucketName: mpuBucket.getName(),
                maxParts,
                partNumberMarker,
                log,
                splitter,
            };
            return services.getSomeMPUparts(getPartsParams,
            (err, storedParts) => {
                if (err) {
                    return next(err, destBucket, null);
                }
                return next(null, destBucket, mpuBucket, storedParts,
                    mpuOverviewObj);
            });
        }, function waterfall5(destBucket, mpuBucket, storedParts,
            mpuOverviewObj, next) {
            const encodingFn = encoding === 'url'
                ? querystring.escape : escapeForXml;
            const isTruncated = storedParts.IsTruncated;
            const splitterLen = splitter.length;
            const partListing = storedParts.Contents.map(item => {
                // key form:
                // - {uploadId}
                // - {splitter}
                // - {partNumber}
                let partNumber;
                if (item.key) {
                    const index = item.key.lastIndexOf(splitter);
                    partNumber =
                        parseInt(item.key.substring(index + splitterLen), 10);
                } else {
                    // if partListing came from real AWS backend,
                    // item.partNumber is present instead of item.key
                    partNumber = item.partNumber;
                }
                return {
                    partNumber,
                    lastModified: item.value.LastModified,
                    ETag: item.value.ETag,
                    size: item.value.Size,
                };
            });
            const lastPartShown = partListing.length > 0 ?
                partListing[partListing.length - 1].partNumber : undefined;

            setExpirationHeaders(responseHeaders, {
                lifecycleConfig: destBucket.getLifecycleConfiguration(),
                mpuParams: {
                    key: mpuOverviewObj.key,
                    date: mpuOverviewObj.initiated,
                },
            });

            const xml = [];
            xml.push(
                '<?xml version="1.0" encoding="UTF-8"?>',
                '<ListPartsResult xmlns="http://s3.amazonaws.com/doc/' +
                    '2006-03-01/">'
            );
            buildXML([
                { tag: 'Bucket', value: bucketName },
                { tag: 'Key', value: objectKey },
                { tag: 'UploadId', value: uploadId },
            ], xml, encodingFn);
            xml.push('<Initiator>');
            buildXML([
                { tag: 'ID', value: mpuOverviewObj.initiatorID },
                { tag: 'DisplayName',
                    value: mpuOverviewObj.initiatorDisplayName },
            ], xml, encodingFn);
            xml.push('</Initiator>');
            xml.push('<Owner>');
            buildXML([
                { tag: 'ID', value: mpuOverviewObj.ownerID },
                { tag: 'DisplayName', value: mpuOverviewObj.ownerDisplayName },
            ], xml, encodingFn);
            xml.push('</Owner>');
            buildXML([
                { tag: 'StorageClass', value: mpuOverviewObj.storageClass },
                { tag: 'PartNumberMarker', value: partNumberMarker ||
                    undefined },
                // print only if it's truncated
                { tag: 'NextPartNumberMarker', value: isTruncated ?
                    parseInt(lastPartShown, 10) : undefined },
                { tag: 'MaxParts', value: maxParts },
                { tag: 'IsTruncated', value: isTruncated ? 'true' : 'false' },
            ], xml, encodingFn);

            partListing.forEach(part => {
                xml.push('<Part>');
                buildXML([
                    { tag: 'PartNumber', value: part.partNumber },
                    { tag: 'LastModified', value: part.lastModified },
                    { tag: 'ETag', value: `"${part.ETag}"` },
                    { tag: 'Size', value: part.size },
                ], xml, encodingFn);
                xml.push('</Part>');
            });
            xml.push('</ListPartsResult>');
            pushMetric('listMultipartUploadParts', log, {
                authInfo,
                bucket: bucketName,
            });
            monitoring.promMetrics(
                    'GET', bucketName, '200', 'listMultipartUploadParts');
            next(null, destBucket, xml.join(''));
        },
    ], (err, destinationBucket, xml) => {
        const corsHeaders = collectCorsHeaders(request.headers.origin,
            request.method, destinationBucket);
        monitoring.promMetrics('GET', bucketName, 400,
            'listMultipartUploadParts');
        Object.assign(responseHeaders, corsHeaders);

        return callback(err, xml, responseHeaders);
    });
    return undefined;
}

module.exports = listParts;<|MERGE_RESOLUTION|>--- conflicted
+++ resolved
@@ -3,7 +3,6 @@
 
 const { errors, s3middleware } = require('arsenal');
 
-const { data } = require('../data/wrapper');
 const constants = require('../../constants');
 const collectCorsHeaders = require('../utilities/collectCorsHeaders');
 const locationConstraintCheck =
@@ -12,12 +11,8 @@
 const { metadataValidateBucketAndObj } = require('../metadata/metadataUtils');
 const escapeForXml = s3middleware.escapeForXml;
 const { pushMetric } = require('../utapi/utilities');
-<<<<<<< HEAD
 const monitoring = require('../utilities/monitoringHandler');
 const { data } = require('../data/wrapper');
-=======
-
->>>>>>> f2628666
 const { setExpirationHeaders } = require('./apiUtils/object/expirationHeaders');
 
 /*
@@ -155,11 +150,7 @@
                 partNumberMarker,
                 maxParts,
                 mpuOverviewObj,
-<<<<<<< HEAD
-                destBucket
-=======
                 destBucket,
->>>>>>> f2628666
             };
             return data.listParts(mpuInfo, request, locationConstraintCheck,
             log, (err, backendPartList) => {
