const assert = require('assert');
const { EventEmitter } = require('events');
const fs = require('fs');
const path = require('path');
const url = require('url');
const crypto = require('crypto');

const uuid = require('node-uuid');
const cronParser = require('cron-parser');
const joi = require('@hapi/joi');

const { isValidBucketName } = require('arsenal').s3routes.routesUtils;
const validateAuthConfig = require('arsenal').auth.inMemory.validateAuthConfig;
const { buildAuthDataAccount } = require('./auth/in_memory/builder');
const validExternalBackends = require('../constants').externalBackends;
const { azureAccountNameRegex, base64Regex } = require('../constants');
const { utapiVersion } = require('utapi');

// config paths
const configSearchPaths = [
    path.join(__dirname, '../conf'),
    path.join(__dirname, '..'),
];

function findConfigFile(fileName) {
    if (fileName[0] === '/') {
        return fileName;
    }
    const containingPath = configSearchPaths.find(configPath => {
        const testFilePath = path.join(configPath, fileName);
        return fs.existsSync(testFilePath);
    });
    if (!containingPath) {
        throw new Error(`Unable to find the configuration file "${fileName}" ` +
        `under the paths: ${JSON.stringify(configSearchPaths)}`);
    }
    return path.join(containingPath, fileName);
}

// whitelist IP, CIDR for health checks
const defaultHealthChecks = { allowFrom: ['127.0.0.1/8', '::1'] };

const defaultLocalCache = { host: '127.0.0.1', port: 6379 };
const defaultExternalBackendsConfig = {
    // eslint-disable-next-line camelcase
    aws_s3: {
        httpAgent: {
            keepAlive: false,
            keepAliveMsecs: 1000,
            maxFreeSockets: 256,
            maxSockets: null,
        },
    },
    gcp: {
        httpAgent: {
            keepAlive: true,
            keepAliveMsecs: 1000,
            maxFreeSockets: 256,
            maxSockets: null,
        },
    },
};

function assertCertPaths(key, cert, ca, basePath) {
    const certObj = {};
    certObj.paths = {};
    certObj.certs = {};
    if (key) {
        const keypath = key.startsWith('/') ? key : `${basePath}/${key}`;
        assert.doesNotThrow(() =>
            fs.accessSync(keypath, fs.F_OK | fs.R_OK),
            `File not found or unreachable: ${keypath}`);
        certObj.paths.key = keypath;
        certObj.certs.key = fs.readFileSync(keypath, 'ascii');
    }
    if (cert) {
        const certpath = cert.startsWith('/') ? cert : `${basePath}/${cert}`;
        assert.doesNotThrow(() =>
            fs.accessSync(certpath, fs.F_OK | fs.R_OK),
            `File not found or unreachable: ${certpath}`);
        certObj.paths.cert = certpath;
        certObj.certs.cert = fs.readFileSync(certpath, 'ascii');
    }

    if (ca) {
        const capath = ca.startsWith('/') ? ca : `${basePath}/${ca}`;
        assert.doesNotThrow(() =>
            fs.accessSync(capath, fs.F_OK | fs.R_OK),
            `File not found or unreachable: ${capath}`);
        certObj.paths.ca = capath;
        certObj.certs.ca = fs.readFileSync(capath, 'ascii');
    }
    return certObj;
}

function parseSproxydConfig(configSproxyd) {
    const joiSchema = joi.object({
        bootstrap: joi.array().items(joi.string()).min(1),
        chordCos: joi.number().integer().min(0).max(6),
        path: joi.string(),
    });
    return joi.attempt(configSproxyd, joiSchema, 'bad config');
}

function restEndpointsAssert(restEndpoints, locationConstraints) {
    assert(typeof restEndpoints === 'object',
        'bad config: restEndpoints must be an object of endpoints');
    assert(Object.keys(restEndpoints).every(
        r => typeof restEndpoints[r] === 'string'),
        'bad config: each endpoint must be a string');
    assert(Object.keys(restEndpoints).every(
        r => typeof locationConstraints[restEndpoints[r]] === 'object'),
        'bad config: rest endpoint target not in locationConstraints');
}

function gcpLocationConstraintAssert(location, locationObj) {
    const {
        gcpEndpoint,
        bucketName,
        mpuBucketName,
    } = locationObj.details;
    const stringFields = [
        gcpEndpoint,
        bucketName,
        mpuBucketName,
    ];
    stringFields.forEach(field => {
        if (field !== undefined) {
            assert(typeof field === 'string',
                `bad config: ${field} must be a string`);
        }
    });
}

function azureLocationConstraintAssert(location, locationObj) {
    const {
        azureStorageEndpoint,
        azureStorageAccountName,
        azureStorageAccessKey,
        azureContainerName,
    } = locationObj.details;
    const storageEndpointFromEnv =
        process.env[`${location}_AZURE_STORAGE_ENDPOINT`];
    const storageAccountNameFromEnv =
        process.env[`${location}_AZURE_STORAGE_ACCOUNT_NAME`];
    const storageAccessKeyFromEnv =
        process.env[`${location}_AZURE_STORAGE_ACCESS_KEY`];
    const locationParams = {
        azureStorageEndpoint: storageEndpointFromEnv || azureStorageEndpoint,
        azureStorageAccountName:
            storageAccountNameFromEnv || azureStorageAccountName,
        azureStorageAccessKey: storageAccessKeyFromEnv || azureStorageAccessKey,
        azureContainerName,
    };
    Object.keys(locationParams).forEach(param => {
        const value = locationParams[param];
        assert.notEqual(value, undefined,
            `bad location constraint: "${location}" ${param} ` +
            'must be set in locationConfig or environment variable');
        assert.strictEqual(typeof value, 'string',
            `bad location constraint: "${location}" ${param} ` +
            `"${value}" must be a string`);
    });
    assert(azureAccountNameRegex.test(locationParams.azureStorageAccountName),
        `bad location constraint: "${location}" azureStorageAccountName ` +
        `"${locationParams.storageAccountName}" is an invalid value`);
    assert(base64Regex.test(locationParams.azureStorageAccessKey),
        `bad location constraint: "${location}" ` +
        'azureStorageAccessKey is not a valid base64 string');
    assert(isValidBucketName(azureContainerName, []),
        `bad location constraint: "${location}" ` +
        'azureContainerName is an invalid container name');
}

function hdClientLocationConstraintAssert(configHd) {
    const hdclientFields = [];
    if (configHd.bootstrap !== undefined) {
        assert(Array.isArray(configHd.bootstrap)
            && configHd.bootstrap
                .every(e => typeof e === 'string'),
            'bad config: hdclient.bootstrap must be an array of strings');
        assert(configHd.bootstrap.length > 0,
                'bad config: hdclient bootstrap list is empty');
        hdclientFields.push('bootstrap');
    }
    return hdclientFields;
}

function locationConstraintAssert(locationConstraints) {
    const supportedBackends =
          ['mem', 'file', 'scality',
           'mongodb'].concat(Object.keys(validExternalBackends));
    assert(typeof locationConstraints === 'object',
        'bad config: locationConstraints must be an object');
    Object.keys(locationConstraints).forEach(l => {
        assert(typeof locationConstraints[l] === 'object',
            'bad config: locationConstraints[region] must be an object');
        assert(typeof locationConstraints[l].type === 'string',
            'bad config: locationConstraints[region].type is ' +
            'mandatory and must be a string');
        assert(supportedBackends.indexOf(locationConstraints[l].type) > -1,
            'bad config: locationConstraints[region].type must ' +
            `be one of ${supportedBackends}`);
        assert(typeof locationConstraints[l].objectId === 'string',
               'bad config: locationConstraints[region].objectId is ' +
               'mandatory and must be a unique string across locations');
        assert(Object.keys(locationConstraints)
               .filter(loc => (locationConstraints[loc].objectId ===
                               locationConstraints[l].objectId))
               .length === 1,
               'bad config: location constraint objectId ' +
               `"${locationConstraints[l].objectId}" is not unique across ` +
               'configured locations');
        assert(typeof locationConstraints[l].legacyAwsBehavior
            === 'boolean',
            'bad config: locationConstraints[region]' +
            '.legacyAwsBehavior is mandatory and must be a boolean');
        assert(['undefined', 'boolean'].includes(
            typeof locationConstraints[l].isTransient),
               'bad config: locationConstraints[region]' +
               '.isTransient must be a boolean');
        if (locationConstraints[l].sizeLimitGB !== undefined) {
            assert(typeof locationConstraints[l].sizeLimitGB === 'number' ||
                locationConstraints[l].sizeLimitGB === null,
                'bad config: locationConstraints[region].sizeLimitGB ' +
                'must be a number (in gigabytes)');
        }

        const details = locationConstraints[l].details;
        assert(typeof details === 'object',
            'bad config: locationConstraints[region].details is ' +
            'mandatory and must be an object');
        if (details.serverSideEncryption !== undefined) {
            assert(typeof details.serverSideEncryption === 'boolean',
              'bad config: locationConstraints[region]' +
              '.details.serverSideEncryption must be a boolean');
        }
        const stringFields = [
            'awsEndpoint',
            'bucketName',
            'credentialsProfile',
            'region',
        ];
        stringFields.forEach(field => {
            if (details[field] !== undefined) {
                assert(typeof details[field] === 'string',
                    `bad config: ${field} must be a string`);
            }
        });
        if (details.bucketMatch !== undefined) {
            assert(typeof details.bucketMatch === 'boolean',
                'bad config: details.bucketMatch must be a boolean');
        }
        if (details.credentials !== undefined) {
            assert(typeof details.credentials === 'object',
                'bad config: details.credentials must be an object');
            assert(typeof details.credentials.accessKey === 'string',
                'bad config: credentials must include accessKey as string');
            assert(typeof details.credentials.secretKey === 'string',
                'bad config: credentials must include secretKey as string');
        }
        if (process.env.CI_CEPH === 'true') {
            // eslint-disable-next-line no-param-reassign
            locationConstraints[l].details.https = false;
        } else if (details.https !== undefined) {
            assert(typeof details.https === 'boolean', 'bad config: ' +
                'locationConstraints[region].details https must be a boolean');
        } else {
            // eslint-disable-next-line no-param-reassign
            locationConstraints[l].details.https = true;
        }

        if (details.pathStyle !== undefined) {
            assert(typeof details.pathStyle === 'boolean', 'bad config: ' +
                'locationConstraints[region].pathStyle must be a boolean');
        } else if (process.env.CI_CEPH === 'true') {
            // eslint-disable-next-line no-param-reassign
            locationConstraints[l].details.pathStyle = true;
        } else {
            // eslint-disable-next-line no-param-reassign
            locationConstraints[l].details.pathStyle = false;
        }

        if (details.supportsVersioning !== undefined) {
            assert(typeof details.supportsVersioning === 'boolean',
                'bad config: locationConstraints[region].supportsVersioning' +
                'must be a boolean');
        } else {
            // default to true
            // eslint-disable-next-line no-param-reassign
            locationConstraints[l].details.supportsVersioning = true;
        }

        if (locationConstraints[l].type === 'azure') {
            azureLocationConstraintAssert(l, locationConstraints[l]);
        }
        if (locationConstraints[l].type === 'gcp') {
            gcpLocationConstraintAssert(l, locationConstraints[l]);
        }
        if (locationConstraints[l].type === 'pfs') {
            assert(typeof details.pfsDaemonEndpoint === 'object',
            'bad config: pfsDaemonEndpoint is mandatory and must be an object');
        }
        if (locationConstraints[l].type === 'scality' &&
            locationConstraints[l].details.connector !== undefined &&
            locationConstraints[l].details.connector.hdclient !== undefined) {
            hdClientLocationConstraintAssert(
                locationConstraints[l].details.connector.hdclient);
        }
    });
    assert(Object.keys(locationConstraints)
        .includes('us-east-1'), 'bad locationConfig: must ' +
        'include us-east-1 as a locationConstraint');
}

function parseUtapiReindex({ enabled, schedule, sentinel, bucketd }) {
    assert(typeof enabled === 'boolean',
        'bad config: utapi.reindex.enabled must be a boolean');
    assert(typeof sentinel === 'object',
        'bad config: utapi.reindex.sentinel must be an object');
    assert(typeof sentinel.port === 'number',
        'bad config: utapi.reindex.sentinel.port must be a number');
    assert(typeof sentinel.name === 'string',
        'bad config: utapi.reindex.sentinel.name must be a string');
    assert(typeof bucketd === 'object',
        'bad config: utapi.reindex.bucketd must be an object');
    assert(typeof bucketd.port === 'number',
        'bad config: utapi.reindex.bucketd.port must be a number');
    assert(typeof schedule === 'string',
        'bad config: utapi.reindex.schedule must be a string');
    try {
        cronParser.parseExpression(schedule);
    } catch (e) {
        assert(false,
            'bad config: utapi.reindex.schedule must be a valid ' +
            `cron schedule. ${e.message}.`);
    }
}

function requestsConfigAssert(requestsConfig) {
    if (requestsConfig.viaProxy !== undefined) {
        assert(typeof requestsConfig.viaProxy === 'boolean',
        'config: invalid requests configuration. viaProxy must be a ' +
        'boolean');

        if (requestsConfig.viaProxy) {
            assert(Array.isArray(requestsConfig.trustedProxyCIDRs) &&
            requestsConfig.trustedProxyCIDRs.length > 0 &&
            requestsConfig.trustedProxyCIDRs
                .every(ip => typeof ip === 'string'),
            'config: invalid requests configuration. ' +
            'trustedProxyCIDRs must be set if viaProxy is set to true ' +
            'and must be an array');

            assert(typeof requestsConfig.extractClientIPFromHeader === 'string'
            && requestsConfig.extractClientIPFromHeader.length > 0,
            'config: invalid requests configuration. ' +
            'extractClientIPFromHeader must be set if viaProxy is ' +
            'set to true and must be a string');
        }
    }
}

function bucketNotifAssert(bucketNotifConfig) {
    assert(Array.isArray(bucketNotifConfig),
        'bad config: bucket notification configuration must be an array');
    bucketNotifConfig.forEach(c => {
        const { resource, type, host, port, auth } = c;
        assert(typeof resource === 'string',
            'bad config: bucket notification configuration resource must be a string');
        assert(typeof type === 'string',
            'bad config: bucket notification configuration type must be a string');
        assert(typeof host === 'string' && host !== '',
            'bad config: hostname must be a non-empty string');
        if (port) {
            assert(Number.isInteger(port, 10) && port > 0,
                'bad config: port must be a positive integer');
        }
        if (auth) {
            assert(typeof auth === 'object',
                'bad config: bucket notification auth must be an object');
        }
    });
    return bucketNotifConfig;
}

/**
 * Reads from a config file and returns the content as a config object
 */
class Config extends EventEmitter {
    constructor() {
        super();
        /*
         * Config files will be looked up under the directories:
         * <project-root>/conf
         * <project-root>
         *
         * An error will be thrown if the config files cannot be found
         *
         * The path to the "config.json" config can be overridden using the
         * S3_CONFIG_FILE environment var
         *
         * The path to the "locationConfig.json" config can be overridden using
         * the S3_LOCATION_FILE environment var.
         */
        this._basePath = path.join(__dirname, '..');
        this.configPath = findConfigFile(process.env.S3_CONFIG_FILE ||
                                         'config.json');

        let locationConfigFileName = 'locationConfig.json';
        if (process.env.CI === 'true' && !process.env.S3_END_TO_END) {
            locationConfigFileName =
                'tests/locationConfig/locationConfigTests.json';
        }
        this.locationConfigPath = findConfigFile(process.env.S3_LOCATION_FILE ||
                                                 locationConfigFileName);

        if (process.env.S3_REPLICATION_FILE !== undefined) {
            this.replicationConfigPath = process.env.S3_REPLICATION_FILE;
        }

        // Read config automatically
        this._getLocationConfig();
        this._getConfig();
        this._configureBackends();
    }

    _getLocationConfig() {
        let locationConfig;
        try {
            const data = fs.readFileSync(this.locationConfigPath,
            { encoding: 'utf-8' });
            locationConfig = JSON.parse(data);
        } catch (err) {
            throw new Error(`could not parse location config file:
            ${err.message}`);
        }

        this.locationConstraints = {};
        locationConstraintAssert(locationConfig);
        this.locationConstraints = locationConfig;
        Object.keys(locationConfig).forEach(l => {
            const details = this.locationConstraints[l].details;
            if (locationConfig[l].details.connector !== undefined) {
                assert(typeof locationConfig[l].details.connector ===
                'object', 'bad config: connector must be an object');
                if (locationConfig[l].details.connector.sproxyd !==
                    undefined) {
                    details.connector.sproxyd = parseSproxydConfig(
                        locationConfig[l].details.connector.sproxyd);
                }
            }
        });
    }

    _loadTlsFile(tlsFileName) {
        if (!tlsFileName) {
            return undefined;
        }
        if (typeof tlsFileName !== 'string') {
            throw new Error(
                'bad config: TLS file specification must be a string');
        }
        const tlsFilePath = (tlsFileName[0] === '/')
              ? tlsFileName
              : path.join(this._basepath, tlsFileName);
        let tlsFileContent;
        try {
            tlsFileContent = fs.readFileSync(tlsFilePath);
        } catch (err) {
            throw new Error(`Could not load tls file '${tlsFileName}':` +
                            ` ${err.message}`);
        }
        return tlsFileContent;
    }

    _getConfig() {
        let config;
        try {
            const data = fs.readFileSync(this.configPath,
              { encoding: 'utf-8' });
            config = JSON.parse(data);
        } catch (err) {
            throw new Error(`could not parse config file: ${err.message}`);
        }
        if (this.replicationConfigPath) {
            try {
                const repData = fs.readFileSync(this.replicationConfigPath,
                  { encoding: 'utf-8' });
                const replicationEndpoints = JSON.parse(repData);
                config.replicationEndpoints.push(...replicationEndpoints);
            } catch (err) {
                throw new Error(
                    `could not parse replication file: ${err.message}`);
            }
        }

        this.port = 8000;
        if (config.port !== undefined) {
            assert(Number.isInteger(config.port) && config.port > 0,
                'bad config: port must be a positive integer');
            this.port = config.port;
        }

        this.listenOn = [];
        if (config.listenOn !== undefined) {
            assert(Array.isArray(config.listenOn)
                && config.listenOn.every(e => typeof e === 'string'),
                'bad config: listenOn must be a list of strings');
            config.listenOn.forEach(item => {
                const lastColon = item.lastIndexOf(':');
                // if address is IPv6 format, it includes brackets
                // that have to be removed from the final IP address
                const ipAddress = item.indexOf(']') > 0 ?
                    item.substr(1, lastColon - 2) :
                    item.substr(0, lastColon);
                // the port should not include the colon
                const port = item.substr(lastColon + 1);
                assert(Number.parseInt(port, 10),
                    'bad config: listenOn port must be a positive integer');
                this.listenOn.push({ ip: ipAddress, port });
            });
        }

        if (config.replicationGroupId) {
            assert(typeof config.replicationGroupId === 'string',
                'bad config: replicationGroupId must be a string');
            this.replicationGroupId = config.replicationGroupId;
        } else {
            this.replicationGroupId = 'RG001';
        }

        this.replicationEndpoints = [];
        if (config.replicationEndpoints) {
            const { replicationEndpoints } = config;
            assert(replicationEndpoints instanceof Array, 'bad config: ' +
                '`replicationEndpoints` property must be an array');
            if (replicationEndpoints.length > 1) {
                const hasDefault = replicationEndpoints.some(
                    replicationEndpoint => replicationEndpoint.default);
                assert(hasDefault, 'bad config: `replicationEndpoints` must ' +
                    'contain a default endpoint');
            }
            replicationEndpoints.forEach(replicationEndpoint => {
                assert.strictEqual(typeof replicationEndpoint, 'object',
                    'bad config: `replicationEndpoints` property must be an ' +
                    'array of objects');
                const { site, servers, type } = replicationEndpoint;
                assert.notStrictEqual(site, undefined, 'bad config: each ' +
                    'object of `replicationEndpoints` array must have a ' +
                    '`site` property');
                assert.strictEqual(typeof site, 'string', 'bad config: ' +
                    '`site` property of object in `replicationEndpoints` ' +
                    'must be a string');
                assert.notStrictEqual(site, '', 'bad config: `site` property ' +
                    "of object in `replicationEndpoints` must not be ''");
                if (type !== undefined) {
                    assert(validExternalBackends[type], 'bad config: `type` ' +
                        'property of `replicationEndpoints` object must be ' +
                        'a valid external backend (one of: "' +
                        `${Object.keys(validExternalBackends).join('", "')})`);
                } else {
                    assert.notStrictEqual(servers, undefined, 'bad config: ' +
                        'each object of `replicationEndpoints` array that is ' +
                        'not an external backend must have `servers` property');
                    assert(servers instanceof Array, 'bad config: ' +
                        '`servers` property of object in ' +
                        '`replicationEndpoints` must be an array');
                    servers.forEach(item => {
                        assert(typeof item === 'string' && item !== '',
                            'bad config: each item of ' +
                            '`replicationEndpoints:servers` must be a ' +
                            'non-empty string');
                    });
                }
            });
            this.replicationEndpoints = replicationEndpoints;
        }

        if (config.backbeat) {
            const { backbeat } = config;
            assert.strictEqual(typeof backbeat.host, 'string',
                'bad config: backbeat host must be a string');
            assert(Number.isInteger(backbeat.port) && backbeat.port > 0,
                'bad config: backbeat port must be a positive integer');
            this.backbeat = backbeat;
        }

        // legacy
        if (config.regions !== undefined) {
            throw new Error('bad config: regions key is deprecated. ' +
                'Please use restEndpoints and locationConfig');
        }

        if (config.restEndpoints !== undefined) {
            this.restEndpoints = {};
            restEndpointsAssert(config.restEndpoints, this.locationConstraints);
            this.restEndpoints = config.restEndpoints;
        }

        if (!config.restEndpoints) {
            throw new Error('bad config: config must include restEndpoints');
        }

        this.websiteEndpoints = [];
        if (config.websiteEndpoints !== undefined) {
            assert(Array.isArray(config.websiteEndpoints)
                && config.websiteEndpoints.every(e => typeof e === 'string'),
                'bad config: websiteEndpoints must be a list of strings');
            this.websiteEndpoints = config.websiteEndpoints;
        }

        this.clusters = false;
        if (config.clusters !== undefined) {
            assert(Number.isInteger(config.clusters) && config.clusters > 0,
                   'bad config: clusters must be a positive integer');
            this.clusters = config.clusters;
        }

        if (config.usEastBehavior !== undefined) {
            throw new Error('bad config: usEastBehavior key is deprecated. ' +
                'Please use restEndpoints and locationConfig');
        }
        // legacy
        if (config.sproxyd !== undefined) {
            throw new Error('bad config: sproxyd key is deprecated. ' +
                'Please use restEndpoints and locationConfig');
        }

        this.cdmi = {};
        if (config.cdmi !== undefined) {
            if (config.cdmi.host !== undefined) {
                assert.strictEqual(typeof config.cdmi.host, 'string',
                                   'bad config: cdmi host must be a string');
                this.cdmi.host = config.cdmi.host;
            }
            if (config.cdmi.port !== undefined) {
                assert(Number.isInteger(config.cdmi.port)
                       && config.cdmi.port > 0,
                       'bad config: cdmi port must be a positive integer');
                this.cdmi.port = config.cdmi.port;
            }
            if (config.cdmi.path !== undefined) {
                assert(typeof config.cdmi.path === 'string',
                       'bad config: cdmi.path must be a string');
                assert(config.cdmi.path.length > 0,
                       'bad config: cdmi.path is empty');
                assert(config.cdmi.path.charAt(0) === '/',
                       'bad config: cdmi.path should start with a "/"');
                this.cdmi.path = config.cdmi.path;
            }
            if (config.cdmi.readonly !== undefined) {
                assert(typeof config.cdmi.readonly === 'boolean',
                       'bad config: cdmi.readonly must be a boolean');
                this.cdmi.readonly = config.cdmi.readonly;
            } else {
                this.cdmi.readonly = true;
            }
        }

        this.bucketd = { bootstrap: [] };
        if (config.bucketd !== undefined
                && config.bucketd.bootstrap !== undefined) {
            assert(config.bucketd.bootstrap instanceof Array
                   && config.bucketd.bootstrap.every(
                       e => typeof e === 'string'),
                   'bad config: bucketd.bootstrap must be a list of strings');
            this.bucketd.bootstrap = config.bucketd.bootstrap;
        }

        this.vaultd = {};
        if (config.vaultd) {
            if (config.vaultd.port !== undefined) {
                assert(Number.isInteger(config.vaultd.port)
                       && config.vaultd.port > 0,
                       'bad config: vaultd port must be a positive integer');
                this.vaultd.port = config.vaultd.port;
            }
            if (config.vaultd.host !== undefined) {
                assert.strictEqual(typeof config.vaultd.host, 'string',
                                   'bad config: vaultd host must be a string');
                this.vaultd.host = config.vaultd.host;
            }
            if (process.env.VAULTD_HOST !== undefined) {
                assert.strictEqual(typeof process.env.VAULTD_HOST, 'string',
                    'bad config: vaultd host must be a string');
                this.vaultd.host = process.env.VAULTD_HOST;
            }
        }

        if (config.dataClient) {
            this.dataClient = {};
            assert.strictEqual(typeof config.dataClient.host, 'string',
                               'bad config: data client host must be ' +
                               'a string');
            this.dataClient.host = config.dataClient.host;

            assert(Number.isInteger(config.dataClient.port)
                   && config.dataClient.port > 0,
                   'bad config: dataClient port must be a positive ' +
                   'integer');
            this.dataClient.port = config.dataClient.port;
        }

        if (config.metadataClient) {
            this.metadataClient = {};
            assert.strictEqual(
                typeof config.metadataClient.host, 'string',
                'bad config: metadata client host must be a string');
            this.metadataClient.host = config.metadataClient.host;

            assert(Number.isInteger(config.metadataClient.port)
                   && config.metadataClient.port > 0,
                   'bad config: metadata client port must be a ' +
                   'positive integer');
            this.metadataClient.port = config.metadataClient.port;
        }

        if (config.pfsClient) {
            this.pfsClient = {};
            assert.strictEqual(typeof config.pfsClient.host, 'string',
                'bad config: pfsClient host must be ' +
                'a string');
            this.pfsClient.host = config.pfsClient.host;

            assert(Number.isInteger(config.pfsClient.port) &&
                config.pfsClient.port > 0,
                'bad config: pfsClient port must be a positive ' +
                'integer');
            this.pfsClient.port = config.pfsClient.port;
        }

        if (config.dataDaemon) {
            this.dataDaemon = {};
            assert.strictEqual(
                typeof config.dataDaemon.bindAddress, 'string',
                'bad config: data daemon bind address must be a string');
            this.dataDaemon.bindAddress = config.dataDaemon.bindAddress;

            assert(Number.isInteger(config.dataDaemon.port)
                   && config.dataDaemon.port > 0,
                   'bad config: data daemon port must be a positive ' +
                   'integer');
            this.dataDaemon.port = config.dataDaemon.port;

            /**
             * Configure the file paths for data if using the file
             * backend. If no path provided, uses data at the root of
             * the S3 project directory.
             */
            this.dataDaemon.dataPath =
                process.env.S3DATAPATH ?
                process.env.S3DATAPATH : `${__dirname}/../localData`;
            this.dataDaemon.noSync = process.env.S3DATA_NOSYNC === 'true';
            this.dataDaemon.noCache = process.env.S3DATA_NOCACHE === 'true';
        }

        if (config.pfsDaemon) {
            this.pfsDaemon = {};
            assert.strictEqual(
                typeof config.pfsDaemon.bindAddress, 'string',
                'bad config: data daemon bind address must be a string');
            this.pfsDaemon.bindAddress = config.pfsDaemon.bindAddress;
            assert(Number.isInteger(config.pfsDaemon.port)
                   && config.pfsDaemon.port > 0,
                   'bad config: data daemon port must be a positive ' +
                   'integer');
            this.pfsDaemon.port = config.pfsDaemon.port;
            this.pfsDaemon.dataPath =
                process.env.PFSD_MOUNT_PATH ?
                process.env.PFSD_MOUNT_PATH : `${__dirname}/../localPfs`;
            this.pfsDaemon.noSync = process.env.PFSD_NOSYNC === 'true';
            this.pfsDaemon.noCache = process.env.PFSD_NOCACHE === 'true';
            this.pfsDaemon.isReadOnly =
                process.env.PFSD_READONLY === 'true';
        }

        if (config.metadataDaemon) {
            this.metadataDaemon = {};
            assert.strictEqual(
                typeof config.metadataDaemon.bindAddress, 'string',
                'bad config: metadata daemon bind address must be a string');
            this.metadataDaemon.bindAddress =
                config.metadataDaemon.bindAddress;

            assert(Number.isInteger(config.metadataDaemon.port)
                   && config.metadataDaemon.port > 0,
                   'bad config: metadata daemon port must be a ' +
                   'positive integer');
            this.metadataDaemon.port = config.metadataDaemon.port;

            /**
             * Configure the file path for metadata if using the file
             * backend. If no path provided, uses data and metadata at
             * the root of the S3 project directory.
             */
            this.metadataDaemon.metadataPath =
                process.env.S3METADATAPATH ?
                process.env.S3METADATAPATH : `${__dirname}/../localMetadata`;

            this.metadataDaemon.restEnabled =
                config.metadataDaemon.restEnabled;
            this.metadataDaemon.restPort = config.metadataDaemon.restPort;
        }

        this.recordLog = { enabled: false };
        if (config.recordLog) {
            this.recordLog.enabled = Boolean(config.recordLog.enabled);
            this.recordLog.recordLogName = config.recordLog.recordLogName;
        }

        if (process.env.ENABLE_LOCAL_CACHE) {
            this.localCache = defaultLocalCache;
        }
        if (config.localCache) {
            assert(typeof config.localCache === 'object',
                'config: invalid local cache configuration. localCache must ' +
                'be an object');
            if (config.localCache.sentinels) {
                this.localCache = { sentinels: [], name: null };

                assert(typeof config.localCache.name === 'string',
                    'bad config: localCache sentinel name must be a string');
                this.localCache.name = config.localCache.name;

                assert(Array.isArray(config.localCache.sentinels) ||
                    typeof config.localCache.sentinels === 'string',
                    'bad config: localCache sentinels' +
                    'must be an array or string');

                if (typeof config.localCache.sentinels === 'string') {
                    config.localCache.sentinels.split(',').forEach(item => {
                        const [host, port] = item.split(':');
                        this.localCache.sentinels.push({ host,
                            port: Number.parseInt(port, 10) });
                    });
                } else if (Array.isArray(config.localCache.sentinels)) {
                    config.localCache.sentinels.forEach(item => {
                        const { host, port } = item;
                        assert(typeof host === 'string',
                            'bad config: localCache' +
                            'sentinel host must be a string');
                        assert(typeof port === 'number',
                            'bad config: localCache' +
                            'sentinel port must be a number');
                        this.localCache.sentinels.push({ host, port });
                    });
                }
            } else {
                assert(typeof config.localCache.host === 'string',
                      'config: bad host for localCache. host must be a string');
                assert(typeof config.localCache.port === 'number',
                      'config: bad port for localCache. port must be a number');
                if (config.localCache.password !== undefined) {
                    assert(
                        this._verifyRedisPassword(config.localCache.password),
                        'config: vad password for localCache. password must' +
                    ' be a string');
                }
                this.localCache = {
                    host: config.localCache.host,
                    port: config.localCache.port,
                    password: config.localCache.password,
                };
            }
        }

        if (config.mongodb) {
            this.mongodb = config.mongodb;
            if (process.env.MONGODB_AUTH_USERNAME &&
                process.env.MONGODB_AUTH_PASSWORD) {
                this.mongodb.authCredentials = {
                  username: process.env.MONGODB_AUTH_USERNAME,
                  password: process.env.MONGODB_AUTH_PASSWORD,
                };
            }
        } else {
            this.mongodb = {};
        }

        if (config.redis) {
            if (config.redis.sentinels) {
                this.redis = { sentinels: [], name: null };

                assert(typeof config.redis.name === 'string',
                    'bad config: redis sentinel name must be a string');
                this.redis.name = config.redis.name;
                assert(Array.isArray(config.redis.sentinels) ||
                    typeof config.redis.sentinels === 'string',
                    'bad config: redis sentinels must be an array or string');

                if (typeof config.redis.sentinels === 'string') {
                    config.redis.sentinels.split(',').forEach(item => {
                        const [host, port] = item.split(':');
                        this.redis.sentinels.push({ host,
                            port: Number.parseInt(port, 10) });
                    });
                } else if (Array.isArray(config.redis.sentinels)) {
                    config.redis.sentinels.forEach(item => {
                        const { host, port } = item;
                        assert(typeof host === 'string',
                            'bad config: redis sentinel host must be a string');
                        assert(typeof port === 'number',
                            'bad config: redis sentinel port must be a number');
                        this.redis.sentinels.push({ host, port });
                    });
                }

                if (config.redis.sentinelPassword !== undefined) {
                    assert(
                    this._verifyRedisPassword(config.redis.sentinelPassword));
                    this.redis.sentinelPassword = config.redis.sentinelPassword;
                }
            } else {
                // check for standalone configuration
                this.redis = {};
                assert(typeof config.redis.host === 'string',
                    'bad config: redis.host must be a string');
                assert(typeof config.redis.port === 'number',
                    'bad config: redis.port must be a number');
                this.redis.host = config.redis.host;
                this.redis.port = config.redis.port;
            }
            if (config.redis.password !== undefined) {
                assert(
                    this._verifyRedisPassword(config.redis.password),
                    'bad config: invalid password for redis. password must ' +
                    'be a string');
                this.redis.password = config.redis.password;
            }
        }
        if (config.utapi) {
            this.utapi = { component: 's3' };
            if (config.utapi.host) {
                assert(typeof config.utapi.host === 'string',
                    'bad config: utapi host must be a string');
                this.utapi.host = config.utapi.host;
            }
            if (config.utapi.port) {
                assert(Number.isInteger(config.utapi.port)
                    && config.utapi.port > 0,
                    'bad config: utapi port must be a positive integer');
                this.utapi.port = config.utapi.port;
            }
<<<<<<< HEAD
            if (config.utapi.workers !== undefined) {
                assert(Number.isInteger(config.utapi.workers)
                    && config.utapi.workers > 0,
                    'bad config: utapi workers must be a positive integer');
                this.utapi.workers = config.utapi.workers;
            }
            // Utapi uses the same localCache config defined for S3 to avoid
            // config duplication.
            assert(config.localCache, 'missing required property of utapi ' +
                'configuration: localCache');
            this.utapi.localCache = config.localCache;
            assert(config.redis, 'missing required property of utapi ' +
                'configuration: redis');
            if (config.utapi.redis) {
=======
            if (utapiVersion === 1) {
                if (config.utapi.workers !== undefined) {
                    assert(Number.isInteger(config.utapi.workers)
                        && config.utapi.workers > 0,
                        'bad config: utapi workers must be a positive integer');
                    this.utapi.workers = config.utapi.workers;
                }
                // Utapi uses the same localCache config defined for S3 to avoid
                // config duplication.
                assert(config.localCache, 'missing required property of utapi ' +
                    'configuration: localCache');
                this.utapi.localCache = config.localCache;
                assert(config.utapi.redis, 'missing required property of utapi ' +
                    'configuration: redis');
>>>>>>> 5513b5d6
                if (config.utapi.redis.sentinels) {
                    this.utapi.redis = { sentinels: [], name: null };

                    assert(typeof config.utapi.redis.name === 'string',
                        'bad config: redis sentinel name must be a string');
                    this.utapi.redis.name = config.utapi.redis.name;

                    assert(Array.isArray(config.utapi.redis.sentinels),
                        'bad config: redis sentinels must be an array');
                    config.utapi.redis.sentinels.forEach(item => {
                        const { host, port } = item;
                        assert(typeof host === 'string',
                            'bad config: redis sentinel host must be a string');
                        assert(typeof port === 'number',
                            'bad config: redis sentinel port must be a number');
                        this.utapi.redis.sentinels.push({ host, port });
                    });
                } else {
                    // check for standalone configuration
                    this.utapi.redis = {};
                    assert(typeof config.utapi.redis.host === 'string',
                        'bad config: redis.host must be a string');
                    assert(typeof config.utapi.redis.port === 'number',
                        'bad config: redis.port must be a number');
                    this.utapi.redis.host = config.utapi.redis.host;
                    this.utapi.redis.port = config.utapi.redis.port;
                }
                if (config.utapi.redis.password !== undefined) {
                    assert(
                        this._verifyRedisPassword(config.utapi.redis.password),
                        'config: invalid password for utapi redis. password' +
                        ' must be a string');
                    this.utapi.redis.password = config.utapi.redis.password;
                }
                if (config.utapi.redis.sentinelPassword !== undefined) {
                    assert(
<<<<<<< HEAD
                    this._verifyRedisPassword(
                        config.utapi.redis.sentinelPassword),
=======
                    this._verifyRedisPassword(config.utapi.redis.sentinelPassword),
>>>>>>> 5513b5d6
                        'config: invalid password for utapi redis. password' +
                        ' must be a string');
                    this.utapi.redis.sentinelPassword =
                        config.utapi.redis.sentinelPassword;
                }
<<<<<<< HEAD
            }
            if (config.utapi.metrics) {
                this.utapi.metrics = config.utapi.metrics;
            }
            this.utapi.enabledOperationCounters = [];
            if (config.utapi.enabledOperationCounters !== undefined) {
                const { enabledOperationCounters } = config.utapi;
                assert(Array.isArray(enabledOperationCounters),
                    'bad config: utapi.enabledOperationCounters must be an ' +
                    'array');
                assert(enabledOperationCounters.length > 0,
                    'bad config: utapi.enabledOperationCounters cannot be ' +
                    'empty');
                this.utapi.enabledOperationCounters = enabledOperationCounters;
            }
            this.utapi.disableOperationCounters = false;
            if (config.utapi.disableOperationCounters !== undefined) {
                const { disableOperationCounters } = config.utapi;
                assert(typeof disableOperationCounters === 'boolean',
                    'bad config: utapi.disableOperationCounters must be a ' +
                    'boolean');
                this.utapi.disableOperationCounters = disableOperationCounters;
            }
            if (config.utapi.disableOperationCounters !== undefined &&
                config.utapi.enabledOperationCounters !== undefined) {
                assert(config.utapi.disableOperationCounters === false,
                    'bad config: conflicting rules: ' +
                    'utapi.disableOperationCounters and ' +
                    'utapi.enabledOperationCounters cannot both be ' +
                    'specified');
            }
            if (config.utapi.component) {
                this.utapi.component = config.utapi.component;
            }
            // (optional) The value of the replay schedule should be cron-style
            // scheduling. For example, every five minutes: '*/5 * * * *'.
            if (config.utapi.replaySchedule) {
                assert(typeof config.utapi.replaySchedule === 'string', 'bad' +
                    'config: utapi.replaySchedule must be a string');
                this.utapi.replaySchedule = config.utapi.replaySchedule;
            }
            // (optional) The number of elements processed by each call to the
            // Redis local cache during a replay. For example, 50.
            if (config.utapi.batchSize) {
                assert(typeof config.utapi.batchSize === 'number', 'bad' +
                    'config: utapi.batchSize must be a number');
                assert(config.utapi.batchSize > 0, 'bad config:' +
                    'utapi.batchSize must be a number greater than 0');
                this.utapi.batchSize = config.utapi.batchSize;
            }
=======
                if (config.utapi.metrics) {
                    this.utapi.metrics = config.utapi.metrics;
                }
                this.utapi.enabledOperationCounters = [];
                if (config.utapi.enabledOperationCounters !== undefined) {
                    const { enabledOperationCounters } = config.utapi;
                    assert(Array.isArray(enabledOperationCounters),
                        'bad config: utapi.enabledOperationCounters must be an ' +
                        'array');
                    assert(enabledOperationCounters.length > 0,
                        'bad config: utapi.enabledOperationCounters cannot be ' +
                        'empty');
                    this.utapi.enabledOperationCounters = enabledOperationCounters;
                }
                this.utapi.disableOperationCounters = false;
                if (config.utapi.disableOperationCounters !== undefined) {
                    const { disableOperationCounters } = config.utapi;
                    assert(typeof disableOperationCounters === 'boolean',
                        'bad config: utapi.disableOperationCounters must be a ' +
                        'boolean');
                    this.utapi.disableOperationCounters = disableOperationCounters;
                }
                if (config.utapi.disableOperationCounters !== undefined &&
                    config.utapi.enabledOperationCounters !== undefined) {
                    assert(config.utapi.disableOperationCounters === false,
                        'bad config: conflicting rules: ' +
                        'utapi.disableOperationCounters and ' +
                        'utapi.enabledOperationCounters cannot both be ' +
                        'specified');
                }
                if (config.utapi.component) {
                    this.utapi.component = config.utapi.component;
                }
                // (optional) The value of the replay schedule should be cron-style
                // scheduling. For example, every five minutes: '*/5 * * * *'.
                if (config.utapi.replaySchedule) {
                    assert(typeof config.utapi.replaySchedule === 'string', 'bad' +
                        'config: utapi.replaySchedule must be a string');
                    this.utapi.replaySchedule = config.utapi.replaySchedule;
                }
                // (optional) The number of elements processed by each call to the
                // Redis local cache during a replay. For example, 50.
                if (config.utapi.batchSize) {
                    assert(typeof config.utapi.batchSize === 'number', 'bad' +
                        'config: utapi.batchSize must be a number');
                    assert(config.utapi.batchSize > 0, 'bad config:' +
                        'utapi.batchSize must be a number greater than 0');
                    this.utapi.batchSize = config.utapi.batchSize;
                }
>>>>>>> 5513b5d6

                // (optional) Expire bucket level metrics on delete bucket
                // Disabled by default
                this.utapi.expireMetrics = false;
                if (config.utapi.expireMetrics !== undefined) {
                    assert(typeof config.utapi.expireMetrics === 'boolean', 'bad' +
                        'config: utapi.expireMetrics must be a boolean');
                    this.utapi.expireMetrics = config.utapi.expireMetrics;
                }
                // (optional) TTL controlling the expiry for bucket level metrics
                // keys when expireMetrics is enabled
                this.utapi.expireMetricsTTL = 0;
                if (config.utapi.expireMetricsTTL !== undefined) {
                    assert(typeof config.utapi.expireMetricsTTL === 'number',
                        'bad config: utapi.expireMetricsTTL must be a number');
                    this.utapi.expireMetricsTTL = config.utapi.expireMetricsTTL;
                }

                if (config.utapi && config.utapi.reindex) {
                    parseUtapiReindex(config.utapi.reindex);
                    this.utapi.reindex = config.utapi.reindex;
                }
            }
        }
        if (Object.keys(this.locationConstraints).some(
        loc => this.locationConstraints[loc].sizeLimitGB)) {
            assert(this.utapi && this.utapi.metrics &&
                this.utapi.metrics.includes('location'),
                'bad config: if storage size limit set on a location ' +
                'constraint, Utapi must also be configured correctly');
        }

        this.log = { logLevel: 'debug', dumpLevel: 'error' };
        if (config.log !== undefined) {
            if (config.log.logLevel !== undefined) {
                assert(typeof config.log.logLevel === 'string',
                       'bad config: log.logLevel must be a string');
                this.log.logLevel = config.log.logLevel;
            }
            if (config.log.dumpLevel !== undefined) {
                assert(typeof config.log.dumpLevel === 'string',
                        'bad config: log.dumpLevel must be a string');
                this.log.dumpLevel = config.log.dumpLevel;
            }
        }

        this.kms = {};
        if (config.kms) {
            assert(typeof config.kms.userName === 'string');
            assert(typeof config.kms.password === 'string');
            this.kms.userName = config.kms.userName;
            this.kms.password = config.kms.password;
            if (config.kms.helperProgram !== undefined) {
                assert(typeof config.kms.helperProgram === 'string');
                this.kms.helperProgram = config.kms.helperProgram;
            }
            if (config.kms.propertiesFile !== undefined) {
                assert(typeof config.kms.propertiesFile === 'string');
                this.kms.propertiesFile = config.kms.propertiesFile;
            }
            if (config.kms.maxSessions !== undefined) {
                assert(typeof config.kms.maxSessions === 'number');
                this.kms.maxSessions = config.kms.maxSessions;
            }
        }

        this.kmip = {
            client: {
                /* Enable this option if the KMIP Server supports
                 * Create and Activate in one operation.
                 * Leave it disabled to prevent clock desynchronisation
                 * issues because the two steps creation uses server's
                 * time for `now' instead of client specified activation date
                 * which also targets the present instant.
                 */
                compoundCreateActivate:
                (process.env.S3KMIP_COMPOUND_CREATE === 'true') || false,
                /* Set the bucket name attribute name here if the KMIP
                 * server supports storing custom attributes along
                 * with the keys.
                 */
                bucketNameAttributeName:
                process.env.S3KMIP_BUCKET_ATTRIBUTE_NAME || '',
            },
            transport: {
                /* Specify the request pipeline depth here.
                 * If for some reason the server sends the replies
                 * out of order and confuses the client, a value of 1
                 * should be a convenient workaround for a server side bug.
                 * The default value of 8 is fine and there is almost no
                 * benefit to tune this value for performance improvement.
                 * Note: 0 is not an appropriate value and will fall back to 1.
                 */
                pipelineDepth: process.env.S3KMIP_PIPELINE_DEPTH || 8,
                tls: {
                    port: process.env.S3KMIP_PORT || 5696,
                    /* TODO: HA is not implmented yet.
                     * The code expects only one host, but the
                     * configuration already permits to provide
                     * plenty of them (separated with commas).
                     * This comment must be removed, the
                     * S3KMIP_HOSTS must be split and transformed
                     * into an array of strings. And the 'host' attribute
                     * must become 'hosts'
                     */
                    host: process.env.S3KMIP_HOSTS,
                    key: this._loadTlsFile(process.env.S3KMIP_KEY || undefined),
                    cert: this._loadTlsFile(process.env.S3KMIP_CERT ||
                                            undefined),
                    ca: (process.env.S3KMIP_CA
                         ? process.env.S3KMIP_CA.split(',')
                         : []).map(this._loadTlsFile),
                },
            },
        };
        if (config.kmip) {
            if (config.kmip.client) {
                if (config.kmip.client.compoundCreateActivate) {
                    assert(typeof config.kmip.client.compoundCreateActivate ===
                          'boolean');
                    this.kmip.client.compoundCreateActivate =
                        config.kmip.client.compoundCreateActivate;
                }
                if (config.kmip.client.bucketNameAttributeName) {
                    assert(typeof config.kmip.client.bucketNameAttributeName ===
                          'string');
                    this.kmip.client.bucketNameAttributeName =
                        config.kmip.client.bucketNameAttributeName;
                }
            }
            if (config.kmip.transport) {
                if (config.kmip.transport.pipelineDepth) {
                    assert(typeof config.kmip.transport.pipelineDepth ===
                           'number');
                    this.kmip.transport.pipelineDepth =
                        config.kmip.transport.pipelineDepth;
                }
                if (config.kmip.transport.tls) {
                    const { host, port, key, cert, ca } =
                          config.kmip.transport.tls;
                    if (!!key !== !!cert) {
                        throw new Error('bad config: KMIP TLS certificate ' +
                                        'and key must come along');
                    }
                    if (port) {
                        assert(typeof port === 'number',
                               'bad config: KMIP TLS Port must be a number');
                        this.kmip.transport.tls.port = port;
                    }
                    if (host) {
                        assert(typeof host === 'string',
                               'bad config: KMIP TLS Host must be a string');
                        this.kmip.transport.tls.host = host;
                    }

                    if (key) {
                        this.kmip.transport.tls.key = this._loadTlsFile(key);
                    }
                    if (cert) {
                        this.kmip.transport.tls.cert = this._loadTlsFile(cert);
                    }
                    if (Array.isArray(ca)) {
                        this.kmip.transport.tls.ca = ca.map(this._loadTlsFile);
                    } else {
                        this.kmip.transport.tls.ca = this._loadTlsFile(ca);
                    }
                }
            }
        }

        this.healthChecks = defaultHealthChecks;
        if (config.healthChecks && config.healthChecks.allowFrom) {
            assert(config.healthChecks.allowFrom instanceof Array,
                'config: invalid healthcheck configuration. allowFrom must ' +
                'be an array');
            config.healthChecks.allowFrom.forEach(item => {
                assert(typeof item === 'string',
                'config: invalid healthcheck configuration. allowFrom IP ' +
                'address must be a string');
            });
            this.healthChecks.allowFrom = defaultHealthChecks.allowFrom
                .concat(config.healthChecks.allowFrom);
        }

        if (config.certFilePaths) {
            assert(typeof config.certFilePaths === 'object' &&
                typeof config.certFilePaths.key === 'string' &&
                typeof config.certFilePaths.cert === 'string' && ((
                    config.certFilePaths.ca &&
                    typeof config.certFilePaths.ca === 'string') ||
                    !config.certFilePaths.ca)
               );
        }

        const { key, cert, ca } = config.certFilePaths ?
            config.certFilePaths : {};
        let certObj = undefined;
        if (key && cert) {
            certObj = assertCertPaths(key, cert, ca, this._basePath);
        } else if (key || cert) {
            throw new Error('bad config: both certFilePaths.key and ' +
                'certFilePaths.cert must be defined');
        }
        if (certObj) {
            if (Object.keys(certObj.certs).length > 0) {
                this.https = certObj.certs;
            }
            if (Object.keys(certObj.paths).length > 0) {
                this.httpsPath = certObj.paths;
            }
        }

        this.outboundProxy = {};
        const envProxy = process.env.HTTP_PROXY || process.env.HTTPS_PROXY
            || process.env.http_proxy || process.env.https_proxy;
        const p = config.outboundProxy;
        const proxyUrl = envProxy || (p ? p.url : '');
        if (proxyUrl) {
            assert(typeof proxyUrl === 'string',
                'bad proxy config: url must be a string');
            const { protocol, hostname, port, auth } = url.parse(proxyUrl);
            assert(protocol === 'http:' || protocol === 'https:',
                'bad proxy config: protocol must be http or https');
            assert(typeof hostname === 'string' && hostname !== '',
                'bad proxy config: hostname must be a non-empty string');
            if (port) {
                const portInt = Number.parseInt(port, 10);
                assert(!Number.isNaN(portInt) && portInt > 0,
                    'bad proxy config: port must be a number greater than 0');
            }
            if (auth) {
                assert(typeof auth === 'string',
                    'bad proxy config: auth must be string');
                const authArray = auth.split(':');
                assert(authArray.length === 2 && authArray[0].length > 0
                    && authArray[1].length > 0, 'bad proxy config: ' +
                    'auth must be of format username:password');
            }
            this.outboundProxy.url = proxyUrl;
            this.outboundProxy.certs = {};
            const envCert = process.env.HTTPS_PROXY_CERTIFICATE;
            const key = p ? p.key : '';
            const cert = p ? p.cert : '';
            const caBundle = envCert || (p ? p.caBundle : '');
            if (p) {
                assert(typeof p === 'object',
                    'bad config: "proxy" should be an object');
            }
            if (key) {
                assert(typeof key === 'string',
                    'bad config: proxy.key should be a string');
            }
            if (cert) {
                assert(typeof cert === 'string',
                    'bad config: proxy.cert should be a string');
            }
            if (caBundle) {
                assert(typeof caBundle === 'string',
                    'bad config: proxy.caBundle should be a string');
            }
            const certObj =
                assertCertPaths(key, cert, caBundle, this._basePath);
            this.outboundProxy.certs = certObj.certs;
        }

        this.managementAgent = {};
        this.managementAgent.port = 8010;
        this.managementAgent.host = 'localhost';
        if (config.managementAgent !== undefined) {
            if (config.managementAgent.port !== undefined) {
                assert(Number.isInteger(config.managementAgent.port)
                       && config.managementAgent.port > 0,
                       'bad config: managementAgent port must be a positive ' +
                       'integer');
                this.managementAgent.port = config.managementAgent.port;
            }
            if (config.managementAgent.host !== undefined) {
                assert.strictEqual(typeof config.managementAgent.host, 'string',
                                   'bad config: management agent host must ' +
                                   'be a string');
                this.managementAgent.host = config.managementAgent.host;
            }
        }

        // Ephemeral token to protect the reporting endpoint:
        // try inherited from parent first, then hardcoded in conf file,
        // then create a fresh one as last resort.
        this.reportToken =
            process.env.REPORT_TOKEN ||
            config.reportToken ||
            uuid.v4().toString();

        // External backends
        // Currently supports configuring httpAgent(s) for keepAlive
        this.externalBackends = defaultExternalBackendsConfig;
        if (config.externalBackends) {
            const extBackendsConfig = Object.keys(config.externalBackends);
            extBackendsConfig.forEach(b => {
                // assert that it's a valid backend
                assert(validExternalBackends[b] !== undefined,
                    `bad config: ${b} is not one of valid external backends: ` +
                    `${Object.keys(validExternalBackends).join(', ')}`);

                const { httpAgent } = config.externalBackends[b];
                assert(typeof httpAgent === 'object',
                    `bad config: ${b} must have httpAgent object defined`);
                const { keepAlive, keepAliveMsecs, maxFreeSockets, maxSockets }
                    = httpAgent;
                assert(typeof keepAlive === 'boolean',
                    `bad config: ${b}.httpAgent.keepAlive must be a boolean`);
                assert(typeof keepAliveMsecs === 'number' &&
                    httpAgent.keepAliveMsecs > 0,
                    `bad config: ${b}.httpAgent.keepAliveMsecs must be` +
                    ' a number > 0');
                assert(typeof maxFreeSockets === 'number' &&
                    httpAgent.maxFreeSockets >= 0,
                    `bad config: ${b}.httpAgent.maxFreeSockets must be ` +
                    'a number >= 0');
                assert((typeof maxSockets === 'number' && maxSockets >= 0) ||
                    maxSockets === null,
                    `bad config: ${b}.httpAgent.maxFreeSockets must be ` +
                    'null or a number >= 0');
                Object.assign(this.externalBackends[b].httpAgent, httpAgent);
            });
        }

        // requests-proxy configuration
        this.requests = {
            viaProxy: false,
            trustedProxyCIDRs: [],
            extractClientIPFromHeader: '',
        };
        if (config.requests !== undefined) {
            requestsConfigAssert(config.requests);
            this.requests = config.requests;
        }
        if (config.bucketNotificationDestinations) {
            this.bucketNotificationDestinations = bucketNotifAssert(config.bucketNotificationDestinations);
        }
    }

    _configureBackends() {
        /**
         * Configure the backends for Authentication, Data and Metadata.
         */
        let auth = 'mem';
        let data = 'multiple';
        let metadata = 'file';
        let kms = 'file';
        if (process.env.S3BACKEND) {
            const validBackends = ['mem', 'file', 'scality', 'cdmi'];
            assert(validBackends.indexOf(process.env.S3BACKEND) > -1,
                'bad environment variable: S3BACKEND environment variable ' +
                'should be one of mem/file/scality/cdmi'
            );
            auth = process.env.S3BACKEND;
            data = process.env.S3BACKEND;
            metadata = process.env.S3BACKEND;
            kms = process.env.S3BACKEND;
        }
        if (process.env.S3VAULT) {
            auth = process.env.S3VAULT;
        }
        if (auth === 'file' || auth === 'mem' || auth === 'cdmi') {
            // Auth only checks for 'mem' since mem === file
            auth = 'mem';
            const authfile = findConfigFile(process.env.S3AUTH_CONFIG ||
                                            'authdata.json');
            let authData;
            if (process.env.SCALITY_ACCESS_KEY_ID &&
            process.env.SCALITY_SECRET_ACCESS_KEY) {
                authData = buildAuthDataAccount(
                  process.env.SCALITY_ACCESS_KEY_ID,
                  process.env.SCALITY_SECRET_ACCESS_KEY);
            } else {
                authData = require(authfile);
            }
            if (validateAuthConfig(authData)) {
                throw new Error('bad config: invalid auth config file.');
            }
            this.authData = authData;
        }
        if (process.env.S3DATA) {
            const validData = ['mem', 'file', 'scality', 'multiple'];
            assert(validData.indexOf(process.env.S3DATA) > -1,
                'bad environment variable: S3DATA environment variable ' +
                'should be one of mem/file/scality/multiple'
            );
            data = process.env.S3DATA;
        }
        if (data === 'scality' || data === 'multiple') {
            data = 'multiple';
        }
        assert(this.locationConstraints !== undefined &&
            this.restEndpoints !== undefined,
            'bad config: locationConstraints and restEndpoints must be set'
        );

        if (process.env.S3METADATA) {
            metadata = process.env.S3METADATA;
        }
        if (process.env.S3KMS) {
            kms = process.env.S3KMS;
        }
        this.backends = {
            auth,
            data,
            metadata,
            kms,
        };
    }

    _verifyRedisPassword(password) {
        return typeof password === 'string';
    }

    setAuthDataAccounts(accounts) {
        this.authData.accounts = accounts;
        this.emit('authdata-update');
    }

    getAwsBucketName(locationConstraint) {
        return this.locationConstraints[locationConstraint].details.bucketName;
    }

    getGcpBucketNames(locationConstraint) {
        const {
            bucketName,
            mpuBucketName,
        } = this.locationConstraints[locationConstraint].details;
        return { bucketName, mpuBucketName };
    }

    getLocationConstraintType(locationConstraint) {
        const dataStoreName = this.locationConstraints[locationConstraint];
        return dataStoreName && dataStoreName.type;
    }

    getLocationConstraint(locationConstraintName) {
        return this.locationConstraints[locationConstraintName];
    }

    setRestEndpoints(restEndpoints) {
        restEndpointsAssert(restEndpoints, this.locationConstraints);
        this.restEndpoints = restEndpoints;
        this.emit('rest-endpoints-update');
    }

    setLocationConstraints(locationConstraints) {
        restEndpointsAssert(this.restEndpoints, locationConstraints);
        this.locationConstraints = locationConstraints;
        this.emit('location-constraints-update');
    }

    setReplicationEndpoints(locationConstraints) {
        this.replicationEndpoints =
        Object.keys(locationConstraints)
        .map(key => ({ site: key, type: locationConstraints[key].type }));
    }

    getAzureEndpoint(locationConstraint) {
        let azureStorageEndpoint =
        process.env[`${locationConstraint}_AZURE_STORAGE_ENDPOINT`] ||
        this.locationConstraints[locationConstraint]
            .details.azureStorageEndpoint;
        if (!azureStorageEndpoint.endsWith('/')) {
            // append the trailing slash
            azureStorageEndpoint = `${azureStorageEndpoint}/`;
        }
        return azureStorageEndpoint;
    }

    getAzureStorageAccountName(locationConstraint) {
        const { azureStorageAccountName } =
            this.locationConstraints[locationConstraint].details;
        const storageAccountNameFromEnv =
            process.env[`${locationConstraint}_AZURE_STORAGE_ACCOUNT_NAME`];
        return storageAccountNameFromEnv || azureStorageAccountName;
    }

    getAzureStorageCredentials(locationConstraint) {
        const { azureStorageAccessKey } =
            this.locationConstraints[locationConstraint].details;
        const storageAccessKeyFromEnv =
            process.env[`${locationConstraint}_AZURE_STORAGE_ACCESS_KEY`];
        return {
            storageAccountName:
                this.getAzureStorageAccountName(locationConstraint),
            storageAccessKey: storageAccessKeyFromEnv || azureStorageAccessKey,
        };
    }

    getPfsDaemonEndpoint(locationConstraint) {
        return process.env[`${locationConstraint}_PFSD_ENDPOINT`] ||
        this.locationConstraints[locationConstraint].details.pfsDaemonEndpoint;
    }

    isSameAzureAccount(locationConstraintSrc, locationConstraintDest) {
        if (!locationConstraintDest) {
            return true;
        }
        const azureSrcAccount =
            this.getAzureStorageAccountName(locationConstraintSrc);
        const azureDestAccount =
            this.getAzureStorageAccountName(locationConstraintDest);
        return azureSrcAccount === azureDestAccount;
    }

    isAWSServerSideEncrytion(locationConstraint) {
        return this.locationConstraints[locationConstraint].details
        .serverSideEncryption === true;
    }

    getPublicInstanceId() {
        return this.publicInstanceId;
    }

    setPublicInstanceId(instanceId) {
        this.publicInstanceId = crypto.createHash('sha256')
                                .update(instanceId)
                                .digest('hex');
    }
}

module.exports = {
    parseSproxydConfig,
    locationConstraintAssert,
    ConfigObject: Config,
    config: new Config(),
    requestsConfigAssert,
    bucketNotifAssert,
};<|MERGE_RESOLUTION|>--- conflicted
+++ resolved
@@ -942,22 +942,6 @@
                     'bad config: utapi port must be a positive integer');
                 this.utapi.port = config.utapi.port;
             }
-<<<<<<< HEAD
-            if (config.utapi.workers !== undefined) {
-                assert(Number.isInteger(config.utapi.workers)
-                    && config.utapi.workers > 0,
-                    'bad config: utapi workers must be a positive integer');
-                this.utapi.workers = config.utapi.workers;
-            }
-            // Utapi uses the same localCache config defined for S3 to avoid
-            // config duplication.
-            assert(config.localCache, 'missing required property of utapi ' +
-                'configuration: localCache');
-            this.utapi.localCache = config.localCache;
-            assert(config.redis, 'missing required property of utapi ' +
-                'configuration: redis');
-            if (config.utapi.redis) {
-=======
             if (utapiVersion === 1) {
                 if (config.utapi.workers !== undefined) {
                     assert(Number.isInteger(config.utapi.workers)
@@ -970,108 +954,53 @@
                 assert(config.localCache, 'missing required property of utapi ' +
                     'configuration: localCache');
                 this.utapi.localCache = config.localCache;
-                assert(config.utapi.redis, 'missing required property of utapi ' +
+                assert(config.redis, 'missing required property of utapi ' +
                     'configuration: redis');
->>>>>>> 5513b5d6
-                if (config.utapi.redis.sentinels) {
-                    this.utapi.redis = { sentinels: [], name: null };
-
-                    assert(typeof config.utapi.redis.name === 'string',
-                        'bad config: redis sentinel name must be a string');
-                    this.utapi.redis.name = config.utapi.redis.name;
-
-                    assert(Array.isArray(config.utapi.redis.sentinels),
-                        'bad config: redis sentinels must be an array');
-                    config.utapi.redis.sentinels.forEach(item => {
-                        const { host, port } = item;
-                        assert(typeof host === 'string',
-                            'bad config: redis sentinel host must be a string');
-                        assert(typeof port === 'number',
-                            'bad config: redis sentinel port must be a number');
-                        this.utapi.redis.sentinels.push({ host, port });
-                    });
-                } else {
-                    // check for standalone configuration
-                    this.utapi.redis = {};
-                    assert(typeof config.utapi.redis.host === 'string',
-                        'bad config: redis.host must be a string');
-                    assert(typeof config.utapi.redis.port === 'number',
-                        'bad config: redis.port must be a number');
-                    this.utapi.redis.host = config.utapi.redis.host;
-                    this.utapi.redis.port = config.utapi.redis.port;
-                }
-                if (config.utapi.redis.password !== undefined) {
-                    assert(
-                        this._verifyRedisPassword(config.utapi.redis.password),
-                        'config: invalid password for utapi redis. password' +
-                        ' must be a string');
-                    this.utapi.redis.password = config.utapi.redis.password;
-                }
-                if (config.utapi.redis.sentinelPassword !== undefined) {
-                    assert(
-<<<<<<< HEAD
-                    this._verifyRedisPassword(
-                        config.utapi.redis.sentinelPassword),
-=======
-                    this._verifyRedisPassword(config.utapi.redis.sentinelPassword),
->>>>>>> 5513b5d6
-                        'config: invalid password for utapi redis. password' +
-                        ' must be a string');
-                    this.utapi.redis.sentinelPassword =
-                        config.utapi.redis.sentinelPassword;
-                }
-<<<<<<< HEAD
-            }
-            if (config.utapi.metrics) {
-                this.utapi.metrics = config.utapi.metrics;
-            }
-            this.utapi.enabledOperationCounters = [];
-            if (config.utapi.enabledOperationCounters !== undefined) {
-                const { enabledOperationCounters } = config.utapi;
-                assert(Array.isArray(enabledOperationCounters),
-                    'bad config: utapi.enabledOperationCounters must be an ' +
-                    'array');
-                assert(enabledOperationCounters.length > 0,
-                    'bad config: utapi.enabledOperationCounters cannot be ' +
-                    'empty');
-                this.utapi.enabledOperationCounters = enabledOperationCounters;
-            }
-            this.utapi.disableOperationCounters = false;
-            if (config.utapi.disableOperationCounters !== undefined) {
-                const { disableOperationCounters } = config.utapi;
-                assert(typeof disableOperationCounters === 'boolean',
-                    'bad config: utapi.disableOperationCounters must be a ' +
-                    'boolean');
-                this.utapi.disableOperationCounters = disableOperationCounters;
-            }
-            if (config.utapi.disableOperationCounters !== undefined &&
-                config.utapi.enabledOperationCounters !== undefined) {
-                assert(config.utapi.disableOperationCounters === false,
-                    'bad config: conflicting rules: ' +
-                    'utapi.disableOperationCounters and ' +
-                    'utapi.enabledOperationCounters cannot both be ' +
-                    'specified');
-            }
-            if (config.utapi.component) {
-                this.utapi.component = config.utapi.component;
-            }
-            // (optional) The value of the replay schedule should be cron-style
-            // scheduling. For example, every five minutes: '*/5 * * * *'.
-            if (config.utapi.replaySchedule) {
-                assert(typeof config.utapi.replaySchedule === 'string', 'bad' +
-                    'config: utapi.replaySchedule must be a string');
-                this.utapi.replaySchedule = config.utapi.replaySchedule;
-            }
-            // (optional) The number of elements processed by each call to the
-            // Redis local cache during a replay. For example, 50.
-            if (config.utapi.batchSize) {
-                assert(typeof config.utapi.batchSize === 'number', 'bad' +
-                    'config: utapi.batchSize must be a number');
-                assert(config.utapi.batchSize > 0, 'bad config:' +
-                    'utapi.batchSize must be a number greater than 0');
-                this.utapi.batchSize = config.utapi.batchSize;
-            }
-=======
+                if (config.utapi.redis) {
+                    if (config.utapi.redis.sentinels) {
+                        this.utapi.redis = { sentinels: [], name: null };
+
+                        assert(typeof config.utapi.redis.name === 'string',
+                            'bad config: redis sentinel name must be a string');
+                        this.utapi.redis.name = config.utapi.redis.name;
+
+                        assert(Array.isArray(config.utapi.redis.sentinels),
+                            'bad config: redis sentinels must be an array');
+                        config.utapi.redis.sentinels.forEach(item => {
+                            const { host, port } = item;
+                            assert(typeof host === 'string',
+                                'bad config: redis sentinel host must be a string');
+                            assert(typeof port === 'number',
+                                'bad config: redis sentinel port must be a number');
+                            this.utapi.redis.sentinels.push({ host, port });
+                        });
+                    } else {
+                        // check for standalone configuration
+                        this.utapi.redis = {};
+                        assert(typeof config.utapi.redis.host === 'string',
+                            'bad config: redis.host must be a string');
+                        assert(typeof config.utapi.redis.port === 'number',
+                            'bad config: redis.port must be a number');
+                        this.utapi.redis.host = config.utapi.redis.host;
+                        this.utapi.redis.port = config.utapi.redis.port;
+                    }
+                    if (config.utapi.redis.password !== undefined) {
+                        assert(
+                            this._verifyRedisPassword(config.utapi.redis.password),
+                            'config: invalid password for utapi redis. password' +
+                            ' must be a string');
+                        this.utapi.redis.password = config.utapi.redis.password;
+                    }
+                        if (config.utapi.redis.sentinelPassword !== undefined) {
+                            assert(
+                        this._verifyRedisPassword(
+                            config.utapi.redis.sentinelPassword),
+                            'config: invalid password for utapi redis. password' +
+                            ' must be a string');
+                        this.utapi.redis.sentinelPassword =
+                            config.utapi.redis.sentinelPassword;
+                    }
+                }
                 if (config.utapi.metrics) {
                     this.utapi.metrics = config.utapi.metrics;
                 }
@@ -1121,7 +1050,6 @@
                         'utapi.batchSize must be a number greater than 0');
                     this.utapi.batchSize = config.utapi.batchSize;
                 }
->>>>>>> 5513b5d6
 
                 // (optional) Expire bucket level metrics on delete bucket
                 // Disabled by default
