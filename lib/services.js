const assert = require('assert');

const async = require('async');
const { errors, s3middleware } = require('arsenal');

const ObjectMD = require('arsenal').models.ObjectMD;
const BucketInfo = require('arsenal').models.BucketInfo;
const acl = require('./metadata/acl');
const constants = require('../constants');
const { data } = require('./data/wrapper');
const metadata = require('./metadata/wrapper');
const logger = require('./utilities/logger');
const { setObjectLockInformation }
    = require('./api/apiUtils/object/objectLockHelpers');
const removeAWSChunked = require('./api/apiUtils/object/removeAWSChunked');
const { parseTagFromQuery } = s3middleware.tagging;

const usersBucket = constants.usersBucket;
const oldUsersBucket = constants.oldUsersBucket;

const services = {
    getService(authInfo, request, log, splitter, cb, overrideUserbucket) {
        const canonicalID = authInfo.getCanonicalID();
        assert.strictEqual(typeof splitter, 'string');
        const prefix = `${canonicalID}${splitter}`;
        const bucketUsers = overrideUserbucket || usersBucket;
        // Note: we are limiting max keys on a bucket listing to 10000
        // AWS does not limit but they only allow 100 buckets
        // (without special increase)
        // TODO: Consider implementing pagination like object listing
        // with respect to bucket listing so can go beyond 10000
        metadata.listObject(bucketUsers, { prefix, maxKeys: 10000 }, log,
            (err, listResponse) => {
                // If MD responds with NoSuchBucket, this means the
                // hidden usersBucket has not yet been created for
                // the domain.  If this is the case, it means
                // that no buckets in this domain have been created so
                // it follows that this particular user has no buckets.
                // So, the get service listing should not have any
                // buckets to list. By returning an empty array, the
                // getService API will just respond with the user info
                // without listing any buckets.
                if (err && err.NoSuchBucket) {
                    log.trace('no buckets found');
                    // If we checked the old user bucket, that means we
                    // already checked the new user bucket. If neither the
                    // old user bucket or the new user bucket exist, no buckets
                    // have yet been created in the namespace so an empty
                    // listing should be returned
                    if (overrideUserbucket) {
                        return cb(null, [], splitter);
                    }
                    // Since there were no results from checking the
                    // new users bucket, we check the old users bucket
                    return this.getService(authInfo, request, log,
                        constants.oldSplitter, cb, oldUsersBucket);
                }
                if (err) {
                    log.error('error from metadata', { error: err });
                    return cb(err);
                }
                return cb(null, listResponse.Contents, splitter);
            });
    },

   /**
    * Check that hashedStream.completedHash matches header contentMd5.
    * @param {object} contentMD5 - content-md5 header
    * @param {string} completedHash - hashed stream once completed
    * @param {RequestLogger} log - the current request logger
    * @return {boolean} - true if contentMD5 matches or is undefined,
    * false otherwise
    */
    checkHashMatchMD5(contentMD5, completedHash, log) {
        if (contentMD5 && completedHash && contentMD5 !== completedHash) {
            log.debug('contentMD5 and completedHash does not match',
            { method: 'checkHashMatchMD5', completedHash, contentMD5 });
            return false;
        }
        return true;
    },

    /**
     * Stores object location, custom headers, version etc.
     * @param {object} bucketName - bucket in which metadata is stored
     * @param {array} dataGetInfo - array of objects with information to
     * retrieve data or null if 0 bytes object
     * @param {object} cipherBundle - server side encryption information
     * @param {object} params - custom built object containing resource details.
     * @param {function} cb - callback containing result for the next task
     * @return {function} executes callback with err or ETag as arguments
     */
    metadataStoreObject(bucketName, dataGetInfo, cipherBundle, params, cb) {
        const { objectKey, authInfo, size, contentMD5, metaHeaders,
            contentType, cacheControl, contentDisposition, contentEncoding,
            expires, multipart, headers, overrideMetadata, log,
            lastModifiedDate, versioning, versionId, tagging, taggingCopy,
<<<<<<< HEAD
            replicationInfo, dataStoreName,  creationTime } = params;
=======
            replicationInfo, defaultRetention, dataStoreName } = params;
>>>>>>> c3fd2ce5
        log.trace('storing object in metadata');
        assert.strictEqual(typeof bucketName, 'string');
        const md = new ObjectMD();
        // This should be object creator's canonical ID.
        md.setOwnerId(authInfo.getCanonicalID())
            .setKey(objectKey)
            .setCacheControl(cacheControl)
            .setContentDisposition(contentDisposition)
            .setContentEncoding(contentEncoding)
            .setExpires(expires)
            .setContentLength(size)
            .setContentType(contentType)
            .setContentMd5(contentMD5)
            .setLocation(dataGetInfo)
            // If an IAM user uploads a resource, the owner should be the parent
            // account. http://docs.aws.amazon.com/AmazonS3/
            // latest/dev/access-control-overview.html
            .setOwnerDisplayName(authInfo.getAccountDisplayName())
            .setDataStoreName(dataStoreName)
            // CreationTime needs to be carried over so that it remains static
            .setCreationTime(creationTime);

        // Sending in last modified date in object put copy since need
        // to return the exact date in the response
        if (lastModifiedDate) {
            md.setLastModified(lastModifiedDate);
        }
        if (cipherBundle) {
            md.setAmzServerSideEncryption(cipherBundle.algorithm);
            if (cipherBundle.masterKeyId) {
                md.setAmzEncryptionKeyId(cipherBundle.masterKeyId);
            }
        }
        if (headers && headers['x-amz-website-redirect-location']) {
            md.setRedirectLocation(headers['x-amz-website-redirect-location']);
        }
        if (headers) {
            // Stores retention information if object either has its own retention
            // configuration or default retention configuration from its bucket
            const headerMode = headers['x-amz-object-lock-mode'];
            const headerDate = headers['x-amz-object-lock-retain-until-date'];
            const headerLegalHold = headers['x-amz-object-lock-legal-hold'];
            const objectRetention = headers && headerMode && headerDate;
            const objectLegalHold = headers && headerLegalHold;
            if (objectRetention || defaultRetention || objectLegalHold) {
                setObjectLockInformation(headers, md, defaultRetention);
            }
        }
        if (replicationInfo) {
            md.setReplicationInfo(replicationInfo);
        }
        // options to send to metadata to create or overwrite versions
        // when putting the object MD
        const options = {};
        if (versioning) {
            options.versioning = versioning;
        }
        if (versionId || versionId === '') {
            options.versionId = versionId;
        }
        // information to store about the version and the null version id
        // in the object metadata
        const { isNull, nullVersionId, isDeleteMarker } = params;
        md.setIsNull(isNull)
            .setNullVersionId(nullVersionId)
            .setIsDeleteMarker(isDeleteMarker);
        if (versionId && versionId !== 'null') {
            md.setVersionId(versionId);
        }
        if (taggingCopy) {
            // If copying tags to an object (taggingCopy) we do not
            // need to validate them again
            md.setTags(taggingCopy);
        } else if (tagging) {
            const validationTagRes = parseTagFromQuery(tagging);
            if (validationTagRes instanceof Error) {
                log.debug('tag validation failed', {
                    error: validationTagRes,
                    method: 'metadataStoreObject',
                });
                return process.nextTick(() => cb(validationTagRes));
            }
            md.setTags(validationTagRes);
        }

        // Store user provided metadata.
        // For multipart upload this also serves to transfer
        // over metadata originally sent with the initiation
        // of the multipart upload (for instance, ACL's).
        // Do NOT move this to before
        // the assignments of metadata above since this loop
        // will reassign some of the above values with the ones
        // from the intiation of the multipart upload
        // (for instance, storage class)
        md.setUserMetadata(metaHeaders);
        if (overrideMetadata) {
            md.overrideMetadataValues(overrideMetadata);
        }

        log.trace('object metadata', { omVal: md.getValue() });
        // If this is not the completion of a multipart upload or
        // the creation of a delete marker, parse the headers to
        // get the ACL's if any
        return async.waterfall([
            callback => {
                if (multipart || md.getIsDeleteMarker()) {
                    return callback();
                }
                const parseAclParams = {
                    headers,
                    resourceType: 'object',
                    acl: md.getAcl(),
                    log,
                };
                log.trace('parsing acl from headers');
                acl.parseAclFromHeaders(parseAclParams, (err, parsedACL) => {
                    if (err) {
                        log.debug('error parsing acl', { error: err });
                        return callback(err);
                    }
                    md.setAcl(parsedACL);
                    return callback();
                });
                return null;
            },
            callback => metadata.putObjectMD(bucketName, objectKey, md,
                    options, log, callback),
        ], (err, data) => {
            if (err) {
                log.error('error from metadata', { error: err });
                return cb(err);
            }
            log.trace('object successfully stored in metadata');
            // if versioning is enabled, data will be returned from metadata
            // as JSON containing a versionId which some APIs will need sent
            // back to them
            let versionId;
            if (data) {
                if (params.isNull && params.isDeleteMarker) {
                    versionId = 'null';
                } else if (!params.isNull) {
                    versionId = JSON.parse(data).versionId;
                }
            }
            return cb(err, { contentMD5, versionId });
        });
    },

    /**
     * Deletes objects from a bucket
     * @param {string} bucketName - bucket in which objectMD is stored
     * @param {object} objectMD - object's metadata
     * @param {string} objectKey - object key name
     * @param {object} options - other instructions, such as { versionId } to
     *                           delete a specific version of the object
     * @param {Log} log - logger instance
     * @param {function} cb - callback from async.waterfall in objectGet
     * @return {undefined}
     */
    deleteObject(bucketName, objectMD, objectKey, options, log, cb) {
        log.trace('deleting object from bucket');
        assert.strictEqual(typeof bucketName, 'string');
        assert.strictEqual(typeof objectMD, 'object');

        function deleteMDandData() {
            return metadata.deleteObjectMD(bucketName, objectKey, options, log,
                (err, res) => {
                    if (err) {
                        return cb(err, res);
                    }
                    log.trace('deleteObject: metadata delete OK');
                    const deleteLog = logger.newRequestLogger();
                    if (objectMD.location === null) {
                        return cb(null, res);
                    } else if (!Array.isArray(objectMD.location)) {
                        data.delete(objectMD.location, deleteLog);
                        return cb(null, res);
                    }
                    return data.batchDelete(objectMD.location, null, null,
                    deleteLog, err => {
                        if (err) {
                            return cb(err);
                        }
                        return cb(null, res);
                    });
                });
        }

        const objGetInfo = objectMD.location;
        // special case that prevents azure blocks from unecessary deletion
        // will return null if no need
        return data.protectAzureBlocks(bucketName, objectKey, objGetInfo,
        log, err => {
            if (err) {
                return cb(err);
            }
            return deleteMDandData();
        });
    },

    /**
     * Gets list of objects in bucket
     * @param {object} bucketName - bucket in which objectMetadata is stored
     * @param {object} listingParams - params object passing on
     * needed items from request object
     * @param {object} log - request logger instance
     * @param {function} cb - callback to bucketGet.js
     * @return {undefined}
     * JSON response from metastore
     */
    getObjectListing(bucketName, listingParams, log, cb) {
        assert.strictEqual(typeof bucketName, 'string');
        log.trace('performing metadata get object listing',
            { listingParams });
        metadata.listObject(bucketName, listingParams, log,
            (err, listResponse) => {
                if (err) {
                    log.debug('error from metadata', { error: err });
                    return cb(err);
                }
                return cb(null, listResponse);
            });
    },

    metadataStoreMPObject(bucketName, cipherBundle, params, log, cb) {
        assert.strictEqual(typeof bucketName, 'string');
        assert.strictEqual(typeof params.splitter, 'string');
        // TODO: Determine splitter that will not appear in
        // any of these items.  This is GH Issue#218
        // 1) ObjectKey can contain any characters so when initiating
        // the MPU, we restricted the ability to create an object containing
        // the splitter.
        // 2) UploadId's are UUID version 4
        const splitter = params.splitter;
        const longMPUIdentifier =
            `overview${splitter}${params.objectKey}` +
            `${splitter}${params.uploadId}`;
        const multipartObjectMD = {};
        multipartObjectMD.id = params.uploadId;
        multipartObjectMD.eventualStorageBucket = params.eventualStorageBucket;
        multipartObjectMD.initiated = new Date().toJSON();
        // Note: opting to store the initiator and owner
        // info here (including display names)
        // rather than just saving the canonicalID and
        // calling the display name when get a view request.
        // Since multi-part upload will likely not be open
        // for that long, seems unnecessary
        // to be concerned about a change in the display
        // name while the multi part upload is open.
        multipartObjectMD['owner-display-name'] = params.ownerDisplayName;
        multipartObjectMD['owner-id'] = params.ownerID;
        multipartObjectMD.initiator = {
            DisplayName: params.initiatorDisplayName,
            ID: params.initiatorID,
        };
        multipartObjectMD.key = params.objectKey;
        multipartObjectMD.uploadId = params.uploadId;
        multipartObjectMD['cache-control'] = params.headers['cache-control'];
        multipartObjectMD['content-disposition'] =
            params.headers['content-disposition'];
        multipartObjectMD['content-encoding'] =
            removeAWSChunked(params.headers['content-encoding']);
        multipartObjectMD['content-type'] =
            params.headers['content-type'];
        multipartObjectMD.expires =
            params.headers.expires;
        multipartObjectMD['x-amz-storage-class'] = params.storageClass;
        multipartObjectMD['x-amz-website-redirect-location'] =
            params.headers['x-amz-website-redirect-location'];
        if (cipherBundle) {
            multipartObjectMD['x-amz-server-side-encryption'] =
                cipherBundle.algorithm;
            if (cipherBundle.masterKeyId) {
                multipartObjectMD[
                    'x-amz-server-side-encryption-aws-kms-key-id'] =
                    cipherBundle.masterKeyId;
            }
        }
        multipartObjectMD.controllingLocationConstraint =
            params.controllingLocationConstraint;
        multipartObjectMD.dataStoreName = params.dataStoreName;
        if (params.tagging) {
            multipartObjectMD['x-amz-tagging'] = params.tagging;
        }
        Object.keys(params.metaHeaders).forEach(val => {
            multipartObjectMD[val] = params.metaHeaders[val];
        });

        // TODO: Add encryption values from headers if sent with request

        const parseAclParams = {
            headers: params.headers,
            resourceType: 'object',
            acl: {
                Canned: 'private',
                FULL_CONTROL: [],
                WRITE_ACP: [],
                READ: [],
                READ_ACP: [],
            },
            log,
        };
        // eslint-disable-next-line consistent-return
        acl.parseAclFromHeaders(parseAclParams, (err, parsedACL) => {
            if (err) {
                return cb(err);
            }
            multipartObjectMD.acl = parsedACL;
            metadata.putObjectMD(bucketName, longMPUIdentifier,
                multipartObjectMD, {}, log, err => {
                    if (err) {
                        log.error('error from metadata', { error: err });
                        return cb(err);
                    }

                    return cb();
                });
            return undefined;
        });
    },


    /**
     * Checks whether bucket exists, multipart upload
     * has been initatied and the user is authorized
     * @param {object} params - custom built object containing
     * bucket name, uploadId, authInfo etc.
     * @param {function} cb - callback containing error and
     * bucket reference for the next task
     * @return {function} calls callback with arguments:
     * error, bucket and the multipart upload metadata
     */
    metadataValidateMultipart(params, cb) {
        const { bucketName, uploadId, authInfo,
            objectKey, requestType, log } = params;

        assert.strictEqual(typeof bucketName, 'string');
        // This checks whether the mpu bucket exists.
        // If the MPU was initiated, the mpu bucket should exist.
        const mpuBucketName = `${constants.mpuBucketPrefix}${bucketName}`;
        metadata.getBucket(mpuBucketName, log, (err, mpuBucket) => {
            if (err && err.NoSuchBucket) {
                log.debug('bucket not found in metadata', { error: err,
                    method: 'services.metadataValidateMultipart' });
                return cb(errors.NoSuchUpload);
            }
            if (err) {
                log.error('error from metadata', { error: err,
                    method: 'services.metadataValidateMultipart' });
                return cb(err);
            }

            let splitter = constants.splitter;
            // BACKWARD: Remove to remove the old splitter
            if (mpuBucket.getMdBucketModelVersion() < 2) {
                splitter = constants.oldSplitter;
            }
            const mpuOverviewKey =
                `overview${splitter}${objectKey}${splitter}${uploadId}`;

            metadata.getObjectMD(mpuBucket.getName(), mpuOverviewKey,
                {}, log, (err, storedMetadata) => {
                    if (err) {
                        if (err.NoSuchKey) {
                            return cb(errors.NoSuchUpload);
                        }
                        log.error('error from metadata', { error: err });
                        return cb(err);
                    }

                    const initiatorID = storedMetadata.initiator.ID;
                    const ownerID = storedMetadata['owner-id'];
                    const mpuOverview = {
                        key: storedMetadata.key,
                        id: storedMetadata.id,
                        eventualStorageBucket:
                            storedMetadata.eventualStorageBucket,
                        initiatorID,
                        initiatorDisplayName:
                            storedMetadata.initiator.DisplayName,
                        ownerID,
                        ownerDisplayName:
                            storedMetadata['owner-display-name'],
                        storageClass:
                            storedMetadata['x-amz-storage-class'],
                        initiated: storedMetadata.initiated,
                        controllingLocationConstraint:
                            storedMetadata.controllingLocationConstraint,
                    };

                    const tagging = storedMetadata['x-amz-tagging'];
                    if (tagging) {
                        mpuOverview.tagging = tagging;
                    }
                    // If access was provided by the destination bucket's
                    // bucket policies, go ahead.
                    if (requestType === 'bucketPolicyGoAhead') {
                        return cb(null, mpuBucket, mpuOverview);
                    }

                    const requesterID = authInfo.isRequesterAnIAMUser() ?
                        authInfo.getArn() : authInfo.getCanonicalID();
                    const isRequesterInitiator =
                        initiatorID === requesterID;
                    const isRequesterParentAccountOfInitiator =
                        ownerID === authInfo.getCanonicalID();
                    if (requestType === 'putPart or complete') {
                        // Only the initiator of the multipart
                        // upload can upload a part or complete the mpu
                        if (!isRequesterInitiator) {
                            return cb(errors.AccessDenied);
                        }
                    }
                    if (requestType === 'deleteMPU'
                        || requestType === 'listParts') {
                        // In order for account/user to be
                        // authorized must either be the
                        // bucket owner or intitator of
                        // the multipart upload request
                        // (or parent account of initiator).
                        // In addition if the bucket policy
                        // designates someone else with
                        // s3:AbortMultipartUpload or
                        // s3:ListMultipartUploadPartsrights,
                        // as applicable, that account/user will have the right.
                        // If got to this step, it means there is
                        // no bucket policy on this.
                        if (mpuBucket.getOwner() !== authInfo.getCanonicalID()
                        && !isRequesterInitiator
                        && !isRequesterParentAccountOfInitiator) {
                            return cb(errors.AccessDenied);
                        }
                    }
                    return cb(null, mpuBucket, mpuOverview);
                });
            return undefined;
        });
    },

    /**
     * Stores metadata about a part of a multipart upload
     * @param {string} mpuBucketName - name of the special mpu bucket
     * @param {object []} partLocations - data retrieval info for part.
     * @param {string} partLocations[].key -
     * key in datastore for part
     * @param {string} partLocations[].dataStoreName - name of dataStore
     * @param {string} [partLocations[].size] - part size
     * @param {string} [partLocations[].sseCryptoScheme] - cryptoScheme
     * @param {string} [partLocations[].sseCipheredDataKey] - cipheredDataKey
     * @param {string} [partLocations[].sseAlgorithm] - encryption algo
     * @param {string} [partLocations[].masterKeyId] - masterKeyId
     * @param {object} metaStoreParams - custom built object
     * @param {object} log - request logger instance
     * @param {function} cb - callback to send error or move to next task
     * @return {undefined}
     */
    metadataStorePart(mpuBucketName, partLocations,
                      metaStoreParams, log, cb) {
        assert.strictEqual(typeof mpuBucketName, 'string');
        const { partNumber, contentMD5, size, uploadId, lastModified, splitter }
            = metaStoreParams;
        const dateModified = typeof lastModified === 'string' ?
            lastModified : new Date().toJSON();
        assert.strictEqual(typeof splitter, 'string');
        const partKey = `${uploadId}${splitter}${partNumber}`;
        const omVal = {
            // Version 3 changes the format of partLocations
            // from an object to an array
            'md-model-version': 3,
            partLocations,
            'key': partKey,
            'last-modified': dateModified,
            'content-md5': contentMD5,
            'content-length': size,
        };
        metadata.putObjectMD(mpuBucketName, partKey, omVal, {}, log, err => {
            if (err) {
                log.error('error from metadata', { error: err });
                return cb(err);
            }
            return cb(null);
        });
    },

    /**
    * Gets list of open multipart uploads in bucket
    * @param {object} MPUbucketName - bucket in which objectMetadata is stored
    * @param {object} listingParams - params object passing on
    *                                 needed items from request object
    * @param {object} log - Werelogs logger
    * @param {function} cb - callback to listMultipartUploads.js
    * @return {undefined}
    */
    getMultipartUploadListing(MPUbucketName, listingParams, log, cb) {
        assert.strictEqual(typeof MPUbucketName, 'string');
        assert.strictEqual(typeof listingParams.splitter, 'string');

        metadata.getBucket(MPUbucketName, log, (err, bucket) => {
            if (err) {
                log.error('error from metadata', { error: err });
                return cb(err);
            }
            if (bucket === undefined) {
                return cb(null, {
                    IsTruncated: false,
                    NextMarker: undefined,
                    MaxKeys: 0,
                    Uploads: [],
                    CommonPrefixes: [],
                });
            }
            const listParams = {};
            Object.keys(listingParams).forEach(name => {
                listParams[name] = listingParams[name];
            });
            // BACKWARD: Remove to remove the old splitter
            if (bucket.getMdBucketModelVersion() < 2) {
                listParams.splitter = constants.oldSplitter;
            }
            metadata.listMultipartUploads(MPUbucketName, listParams, log,
                                          cb);
            return undefined;
        });
    },

    /**
     * Gets the special multipart upload bucket associated with
     * the user's account or creates it if it does not exist
     * @param {Bucket} destinationBucket - bucket the mpu will end up in
     * @param {string} bucketName - name of the destination bucket
     * @param {object} log - Werelogs logger
     * @param {function} cb - callback that returns multipart
     *                        upload bucket or error if any
     * @return {undefined}
     */
    getMPUBucket(destinationBucket, bucketName, log, cb) {
        assert.strictEqual(typeof bucketName, 'string');
        const MPUBucketName = `${constants.mpuBucketPrefix}${bucketName}`;
        metadata.getBucket(MPUBucketName, log, (err, bucket) => {
            if (err && err.NoSuchBucket) {
                log.trace('no buckets found');
                const creationDate = new Date().toJSON();
                const mpuBucket = new BucketInfo(MPUBucketName,
                    destinationBucket.getOwner(),
                    destinationBucket.getOwnerDisplayName(), creationDate,
                    BucketInfo.currentModelVersion());
                // Note that unlike during the creation of a normal bucket,
                // we do NOT add this bucket to the lists of a user's buckets.
                // By not adding this bucket to the lists of a user's buckets,
                // a getService request should not return a reference to this
                // bucket.  This is the desired behavior since this should be
                // a hidden bucket.
                return metadata.createBucket(MPUBucketName, mpuBucket, log,
                    err => {
                        if (err) {
                            log.error('error from metadata', { error: err });
                            return cb(err);
                        }
                        return cb(null, mpuBucket);
                    });
            }
            if (err) {
                log.error('error from metadata', {
                    error: err,
                    method: 'services.getMPUBucket',
                });
                return cb(err);
            }
            return cb(null, bucket);
        });
    },

    getMPUparts(mpuBucketName, uploadId, log, cb) {
        assert.strictEqual(typeof mpuBucketName, 'string');
        const searchArgs = {
            prefix: `${uploadId}`,
            marker: undefined,
            delimiter: undefined,
            maxKeys: 10000,
        };
        metadata.listObject(mpuBucketName, searchArgs, log, cb);
    },

    getSomeMPUparts(params, cb) {
        const { uploadId, mpuBucketName, maxParts, partNumberMarker, log } =
            params;
        assert.strictEqual(typeof mpuBucketName, 'string');
        assert.strictEqual(typeof params.splitter, 'string');
        const paddedPartNumber = `000000${partNumberMarker}`.substr(-5);
        const searchArgs = {
            prefix: uploadId,
            marker: `${uploadId}${params.splitter}${paddedPartNumber}`,
            delimiter: undefined,
            maxKeys: maxParts,
        };
        metadata.listObject(mpuBucketName, searchArgs, log, cb);
    },

    batchDeleteObjectMetadata(mpuBucketName, keysToDelete, log, cb) {
        // If have efficient way to batch delete metadata, should so this
        // all at once in production implementation
        assert.strictEqual(typeof mpuBucketName, 'string');
        async.eachLimit(keysToDelete, 5, (key, callback) => {
            metadata.deleteObjectMD(mpuBucketName, key, {}, log, callback);
        }, err => cb(err));
    },
};

module.exports = services;<|MERGE_RESOLUTION|>--- conflicted
+++ resolved
@@ -95,11 +95,8 @@
             contentType, cacheControl, contentDisposition, contentEncoding,
             expires, multipart, headers, overrideMetadata, log,
             lastModifiedDate, versioning, versionId, tagging, taggingCopy,
-<<<<<<< HEAD
-            replicationInfo, dataStoreName,  creationTime } = params;
-=======
-            replicationInfo, defaultRetention, dataStoreName } = params;
->>>>>>> c3fd2ce5
+            replicationInfo, dataStoreName,  creationTime,
+            defaultRetention, } = params;
         log.trace('storing object in metadata');
         assert.strictEqual(typeof bucketName, 'string');
         const md = new ObjectMD();
