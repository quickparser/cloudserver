--- conflicted
+++ resolved
@@ -477,11 +477,7 @@
         // If the MPU was initiated, the mpu bucket should exist.
         const mpuBucketName = `${constants.mpuBucketPrefix}${bucketName}`;
         metadata.getBucket(mpuBucketName, log, (err, mpuBucket) => {
-<<<<<<< HEAD
             if (err?.is.NoSuchBucket) {
-=======
-            if (err && err.is.NoSuchBucket) {
->>>>>>> f2628666
                 log.debug('bucket not found in metadata', { error: err,
                     method: 'services.metadataValidateMultipart' });
                 return cb(errors.NoSuchUpload);
@@ -679,11 +675,7 @@
         assert.strictEqual(typeof bucketName, 'string');
         const MPUBucketName = `${constants.mpuBucketPrefix}${bucketName}`;
         metadata.getBucket(MPUBucketName, log, (err, bucket) => {
-<<<<<<< HEAD
             if (err?.is.NoSuchBucket) {
-=======
-            if (err && err.is.NoSuchBucket) {
->>>>>>> f2628666
                 log.trace('no buckets found');
                 const creationDate = new Date().toJSON();
                 const mpuBucket = new BucketInfo(MPUBucketName,
