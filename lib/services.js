const assert = require('assert');

const async = require('async');
const { errors, s3middleware } = require('arsenal');

const ObjectMD = require('arsenal').models.ObjectMD;
const BucketInfo = require('arsenal').models.BucketInfo;
const acl = require('./metadata/acl');
const constants = require('../constants');
const { data } = require('./data/wrapper');
const metadata = require('./metadata/wrapper');
const logger = require('./utilities/logger');
const { setObjectLockInformation }
    = require('./api/apiUtils/object/objectLockHelpers');
const removeAWSChunked = require('./api/apiUtils/object/removeAWSChunked');
const { parseTagFromQuery } = s3middleware.tagging;

const usersBucket = constants.usersBucket;
const oldUsersBucket = constants.oldUsersBucket;

const services = {
    getService(authInfo, request, log, splitter, cb, overrideUserbucket) {
        const canonicalID = authInfo.getCanonicalID();
        assert.strictEqual(typeof splitter, 'string');
        const prefix = `${canonicalID}${splitter}`;
        const bucketUsers = overrideUserbucket || usersBucket;
        // Note: we are limiting max keys on a bucket listing to 10000
        // AWS does not limit but they only allow 100 buckets
        // (without special increase)
        // TODO: Consider implementing pagination like object listing
        // with respect to bucket listing so can go beyond 10000
        metadata.listObject(bucketUsers, { prefix, maxKeys: 10000 }, log,
            (err, listResponse) => {
                // If MD responds with NoSuchBucket, this means the
                // hidden usersBucket has not yet been created for
                // the domain.  If this is the case, it means
                // that no buckets in this domain have been created so
                // it follows that this particular user has no buckets.
                // So, the get service listing should not have any
                // buckets to list. By returning an empty array, the
                // getService API will just respond with the user info
                // without listing any buckets.
                if (err && err.NoSuchBucket) {
                    log.trace('no buckets found');
                    // If we checked the old user bucket, that means we
                    // already checked the new user bucket. If neither the
                    // old user bucket or the new user bucket exist, no buckets
                    // have yet been created in the namespace so an empty
                    // listing should be returned
                    if (overrideUserbucket) {
                        return cb(null, [], splitter);
                    }
                    // Since there were no results from checking the
                    // new users bucket, we check the old users bucket
                    return this.getService(authInfo, request, log,
                        constants.oldSplitter, cb, oldUsersBucket);
                }
                if (err) {
                    log.error('error from metadata', { error: err });
                    return cb(err);
                }
                return cb(null, listResponse.Contents, splitter);
            });
    },

   /**
    * Check that hashedStream.completedHash matches header contentMd5.
    * @param {object} contentMD5 - content-md5 header
    * @param {string} completedHash - hashed stream once completed
    * @param {RequestLogger} log - the current request logger
    * @return {boolean} - true if contentMD5 matches or is undefined,
    * false otherwise
    */
    checkHashMatchMD5(contentMD5, completedHash, log) {
        if (contentMD5 && completedHash && contentMD5 !== completedHash) {
            log.debug('contentMD5 and completedHash does not match',
            { method: 'checkHashMatchMD5', completedHash, contentMD5 });
            return false;
        }
        return true;
    },

    /**
     * Stores object location, custom headers, version etc.
     * @param {object} bucketName - bucket in which metadata is stored
     * @param {array} dataGetInfo - array of objects with information to
     * retrieve data or null if 0 bytes object
     * @param {object} cipherBundle - server side encryption information
     * @param {object} params - custom built object containing resource details.
     * @param {function} cb - callback containing result for the next task
     * @return {function} executes callback with err or ETag as arguments
     */
    metadataStoreObject(bucketName, dataGetInfo, cipherBundle, params, cb) {
        const { objectKey, authInfo, size, contentMD5, metaHeaders,
            contentType, cacheControl, contentDisposition, contentEncoding,
            expires, multipart, headers, overrideMetadata, log,
            lastModifiedDate, versioning, versionId, tagging, taggingCopy,
            replicationInfo, defaultRetention, dataStoreName,
<<<<<<< HEAD
            creationTime, retentionMode, retentionDate, legalHold } = params;
=======
            retentionMode, retentionDate, legalHold, originOp } = params;
>>>>>>> be669545
        log.trace('storing object in metadata');
        assert.strictEqual(typeof bucketName, 'string');
        const md = new ObjectMD();
        // This should be object creator's canonical ID.
        md.setOwnerId(authInfo.getCanonicalID())
            .setKey(objectKey)
            .setCacheControl(cacheControl)
            .setContentDisposition(contentDisposition)
            .setContentEncoding(contentEncoding)
            .setExpires(expires)
            .setContentLength(size)
            .setContentType(contentType)
            .setContentMd5(contentMD5)
            .setLocation(dataGetInfo)
            // If an IAM user uploads a resource, the owner should be the parent
            // account. http://docs.aws.amazon.com/AmazonS3/
            // latest/dev/access-control-overview.html
            .setOwnerDisplayName(authInfo.getAccountDisplayName())
            .setDataStoreName(dataStoreName)
<<<<<<< HEAD
            // CreationTime needs to be carried over so that it remains static
            .setCreationTime(creationTime);

=======
            .setOriginOp(originOp);
>>>>>>> be669545
        // Sending in last modified date in object put copy since need
        // to return the exact date in the response
        if (lastModifiedDate) {
            md.setLastModified(lastModifiedDate);
        }
        if (cipherBundle) {
            md.setAmzServerSideEncryption(cipherBundle.algorithm);
            if (cipherBundle.masterKeyId) {
                md.setAmzEncryptionKeyId(cipherBundle.masterKeyId);
            }
        }
        if (headers && headers['x-amz-website-redirect-location']) {
            md.setRedirectLocation(headers['x-amz-website-redirect-location']);
        }
        if (headers) {
            // Stores retention information if object has its own retention
            // configuration or default retention configuration from its bucket
            const headerMode = headers['x-amz-object-lock-mode'];
            const headerDate = headers['x-amz-object-lock-retain-until-date'];
            const headerLegalHold = headers['x-amz-object-lock-legal-hold'];
            const objectRetention = headers && headerMode && headerDate;
            const objectLegalHold = headers && headerLegalHold;
            if (objectRetention || defaultRetention || objectLegalHold) {
                setObjectLockInformation(headers, md, defaultRetention);
            }
        }
        if (replicationInfo) {
            md.setReplicationInfo(replicationInfo);
        }
        // options to send to metadata to create or overwrite versions
        // when putting the object MD
        const options = {};
        if (versioning) {
            options.versioning = versioning;
        }
        if (versionId || versionId === '') {
            options.versionId = versionId;
        }
        // information to store about the version and the null version id
        // in the object metadata
        const { isNull, nullVersionId, isDeleteMarker } = params;
        md.setIsNull(isNull)
            .setNullVersionId(nullVersionId)
            .setIsDeleteMarker(isDeleteMarker);
        if (versionId && versionId !== 'null') {
            md.setVersionId(versionId);
        }
        if (taggingCopy) {
            // If copying tags to an object (taggingCopy) we do not
            // need to validate them again
            md.setTags(taggingCopy);
        } else if (tagging) {
            const validationTagRes = parseTagFromQuery(tagging);
            if (validationTagRes instanceof Error) {
                log.debug('tag validation failed', {
                    error: validationTagRes,
                    method: 'metadataStoreObject',
                });
                return process.nextTick(() => cb(validationTagRes));
            }
            md.setTags(validationTagRes);
        }

        // Store user provided metadata.
        // For multipart upload this also serves to transfer
        // over metadata originally sent with the initiation
        // of the multipart upload (for instance, ACL's).
        // Do NOT move this to before
        // the assignments of metadata above since this loop
        // will reassign some of the above values with the ones
        // from the intiation of the multipart upload
        // (for instance, storage class)
        md.setUserMetadata(metaHeaders);
        if (overrideMetadata) {
            md.overrideMetadataValues(overrideMetadata);
        }
        if (retentionMode && retentionDate) {
            md.setRetentionMode(retentionMode);
            md.setRetentionDate(retentionDate);
        }
        if (legalHold) {
            md.setLegalHold(legalHold);
        }

        log.trace('object metadata', { omVal: md.getValue() });
        // If this is not the completion of a multipart upload or
        // the creation of a delete marker, parse the headers to
        // get the ACL's if any
        return async.waterfall([
            callback => {
                if (multipart || md.getIsDeleteMarker()) {
                    return callback();
                }
                const parseAclParams = {
                    headers,
                    resourceType: 'object',
                    acl: md.getAcl(),
                    log,
                };
                log.trace('parsing acl from headers');
                acl.parseAclFromHeaders(parseAclParams, (err, parsedACL) => {
                    if (err) {
                        log.debug('error parsing acl', { error: err });
                        return callback(err);
                    }
                    md.setAcl(parsedACL);
                    return callback();
                });
                return null;
            },
            callback => metadata.putObjectMD(bucketName, objectKey, md,
                    options, log, callback),
        ], (err, data) => {
            if (err) {
                log.error('error from metadata', { error: err });
                return cb(err);
            }
            log.trace('object successfully stored in metadata');
            // if versioning is enabled, data will be returned from metadata
            // as JSON containing a versionId which some APIs will need sent
            // back to them
            let versionId;
            if (data) {
                if (params.isNull && params.isDeleteMarker) {
                    versionId = 'null';
                } else if (!params.isNull) {
                    versionId = JSON.parse(data).versionId;
                }
            }
            return cb(err, { contentMD5, versionId });
        });
    },

    /**
     * Deletes objects from a bucket
     * @param {string} bucketName - bucket in which objectMD is stored
     * @param {object} objectMD - object's metadata
     * @param {string} objectKey - object key name
     * @param {object} options - other instructions, such as { versionId } to
     *                           delete a specific version of the object
     * @param {Log} log - logger instance
     * @param {function} cb - callback from async.waterfall in objectGet
     * @return {undefined}
     */
    deleteObject(bucketName, objectMD, objectKey, options, log, cb) {
        log.trace('deleting object from bucket');
        assert.strictEqual(typeof bucketName, 'string');
        assert.strictEqual(typeof objectMD, 'object');

        function deleteMDandData() {
            return metadata.deleteObjectMD(bucketName, objectKey, options, log,
                (err, res) => {
                    if (err) {
                        return cb(err, res);
                    }
                    log.trace('deleteObject: metadata delete OK');
                    const deleteLog = logger.newRequestLogger();
                    if (objectMD.location === null) {
                        return cb(null, res);
                    } else if (!Array.isArray(objectMD.location)) {
                        data.delete(objectMD.location, deleteLog);
                        return cb(null, res);
                    }
                    return data.batchDelete(objectMD.location, null, null,
                    deleteLog, err => {
                        if (err) {
                            return cb(err);
                        }
                        return cb(null, res);
                    });
                });
        }

        const objGetInfo = objectMD.location;
        // special case that prevents azure blocks from unecessary deletion
        // will return null if no need
        return data.protectAzureBlocks(bucketName, objectKey, objGetInfo,
        log, err => {
            if (err) {
                return cb(err);
            }
            return deleteMDandData();
        });
    },

    /**
     * Gets list of objects in bucket
     * @param {object} bucketName - bucket in which objectMetadata is stored
     * @param {object} listingParams - params object passing on
     * needed items from request object
     * @param {object} log - request logger instance
     * @param {function} cb - callback to bucketGet.js
     * @return {undefined}
     * JSON response from metastore
     */
    getObjectListing(bucketName, listingParams, log, cb) {
        assert.strictEqual(typeof bucketName, 'string');
        log.trace('performing metadata get object listing',
            { listingParams });
        metadata.listObject(bucketName, listingParams, log,
            (err, listResponse) => {
                if (err) {
                    log.debug('error from metadata', { error: err });
                    return cb(err);
                }
                return cb(null, listResponse);
            });
    },

    metadataStoreMPObject(bucketName, cipherBundle, params, log, cb) {
        assert.strictEqual(typeof bucketName, 'string');
        assert.strictEqual(typeof params.splitter, 'string');
        // TODO: Determine splitter that will not appear in
        // any of these items.  This is GH Issue#218
        // 1) ObjectKey can contain any characters so when initiating
        // the MPU, we restricted the ability to create an object containing
        // the splitter.
        // 2) UploadId's are UUID version 4
        const splitter = params.splitter;
        const longMPUIdentifier =
            `overview${splitter}${params.objectKey}` +
            `${splitter}${params.uploadId}`;
        const multipartObjectMD = {};
        multipartObjectMD.id = params.uploadId;
        multipartObjectMD.eventualStorageBucket = params.eventualStorageBucket;
        multipartObjectMD.initiated = new Date().toJSON();
        // Note: opting to store the initiator and owner
        // info here (including display names)
        // rather than just saving the canonicalID and
        // calling the display name when get a view request.
        // Since multi-part upload will likely not be open
        // for that long, seems unnecessary
        // to be concerned about a change in the display
        // name while the multi part upload is open.
        multipartObjectMD['owner-display-name'] = params.ownerDisplayName;
        multipartObjectMD['owner-id'] = params.ownerID;
        multipartObjectMD.initiator = {
            DisplayName: params.initiatorDisplayName,
            ID: params.initiatorID,
        };
        multipartObjectMD.key = params.objectKey;
        multipartObjectMD.uploadId = params.uploadId;
        multipartObjectMD['cache-control'] = params.headers['cache-control'];
        multipartObjectMD['content-disposition'] =
            params.headers['content-disposition'];
        multipartObjectMD['content-encoding'] =
            removeAWSChunked(params.headers['content-encoding']);
        multipartObjectMD['content-type'] =
            params.headers['content-type'];
        multipartObjectMD.expires =
            params.headers.expires;
        multipartObjectMD['x-amz-storage-class'] = params.storageClass;
        multipartObjectMD['x-amz-website-redirect-location'] =
            params.headers['x-amz-website-redirect-location'];
        if (cipherBundle) {
            multipartObjectMD['x-amz-server-side-encryption'] =
                cipherBundle.algorithm;
            if (cipherBundle.masterKeyId) {
                multipartObjectMD[
                    'x-amz-server-side-encryption-aws-kms-key-id'] =
                    cipherBundle.masterKeyId;
            }
        }
        multipartObjectMD.controllingLocationConstraint =
            params.controllingLocationConstraint;
        multipartObjectMD.dataStoreName = params.dataStoreName;
        if (params.tagging) {
            const validationTagRes = parseTagFromQuery(params.tagging);
            if (validationTagRes instanceof Error) {
                log.debug('tag validation failed', {
                    error: validationTagRes,
                    method: 'metadataStoreObject',
                });
                process.nextTick(() => cb(validationTagRes));
            }
            multipartObjectMD['x-amz-tagging'] = params.tagging;
        }
        if (params.retentionMode && params.retentionDate) {
            multipartObjectMD.retentionMode = params.retentionMode;
            multipartObjectMD.retentionDate = params.retentionDate;
        }
        if (params.legalHold) {
            multipartObjectMD.legalHold = params.legalHold;
        }
        Object.keys(params.metaHeaders).forEach(val => {
            multipartObjectMD[val] = params.metaHeaders[val];
        });

        // TODO: Add encryption values from headers if sent with request

        const parseAclParams = {
            headers: params.headers,
            resourceType: 'object',
            acl: {
                Canned: 'private',
                FULL_CONTROL: [],
                WRITE_ACP: [],
                READ: [],
                READ_ACP: [],
            },
            log,
        };
        // eslint-disable-next-line consistent-return
        acl.parseAclFromHeaders(parseAclParams, (err, parsedACL) => {
            if (err) {
                return cb(err);
            }
            multipartObjectMD.acl = parsedACL;
            metadata.putObjectMD(bucketName, longMPUIdentifier,
                multipartObjectMD, {}, log, err => {
                    if (err) {
                        log.error('error from metadata', { error: err });
                        return cb(err);
                    }

                    return cb();
                });
            return undefined;
        });
    },


    /**
     * Checks whether bucket exists, multipart upload
     * has been initatied and the user is authorized
     * @param {object} params - custom built object containing
     * bucket name, uploadId, authInfo etc.
     * @param {function} cb - callback containing error and
     * bucket reference for the next task
     * @return {function} calls callback with arguments:
     * error, bucket and the multipart upload metadata
     */
    metadataValidateMultipart(params, cb) {
        const { bucketName, uploadId, authInfo,
            objectKey, requestType, log } = params;

        assert.strictEqual(typeof bucketName, 'string');
        // This checks whether the mpu bucket exists.
        // If the MPU was initiated, the mpu bucket should exist.
        const mpuBucketName = `${constants.mpuBucketPrefix}${bucketName}`;
        metadata.getBucket(mpuBucketName, log, (err, mpuBucket) => {
            if (err && err.NoSuchBucket) {
                log.debug('bucket not found in metadata', { error: err,
                    method: 'services.metadataValidateMultipart' });
                return cb(errors.NoSuchUpload);
            }
            if (err) {
                log.error('error from metadata', { error: err,
                    method: 'services.metadataValidateMultipart' });
                return cb(err);
            }

            let splitter = constants.splitter;
            // BACKWARD: Remove to remove the old splitter
            if (mpuBucket.getMdBucketModelVersion() < 2) {
                splitter = constants.oldSplitter;
            }
            const mpuOverviewKey =
                `overview${splitter}${objectKey}${splitter}${uploadId}`;

            metadata.getObjectMD(mpuBucket.getName(), mpuOverviewKey,
                {}, log, (err, storedMetadata) => {
                    if (err) {
                        if (err.NoSuchKey) {
                            return cb(errors.NoSuchUpload);
                        }
                        log.error('error from metadata', { error: err });
                        return cb(err);
                    }

                    const initiatorID = storedMetadata.initiator.ID;
                    const ownerID = storedMetadata['owner-id'];
                    const mpuOverview = {
                        key: storedMetadata.key,
                        id: storedMetadata.id,
                        eventualStorageBucket:
                            storedMetadata.eventualStorageBucket,
                        initiatorID,
                        initiatorDisplayName:
                            storedMetadata.initiator.DisplayName,
                        ownerID,
                        ownerDisplayName:
                            storedMetadata['owner-display-name'],
                        storageClass:
                            storedMetadata['x-amz-storage-class'],
                        initiated: storedMetadata.initiated,
                        controllingLocationConstraint:
                            storedMetadata.controllingLocationConstraint,
                    };

                    const tagging = storedMetadata['x-amz-tagging'];
                    if (tagging) {
                        mpuOverview.tagging = tagging;
                    }
                    // If access was provided by the destination bucket's
                    // bucket policies, go ahead.
                    if (requestType === 'bucketPolicyGoAhead') {
                        return cb(null, mpuBucket, mpuOverview);
                    }

                    const requesterID = authInfo.isRequesterAnIAMUser() ?
                        authInfo.getArn() : authInfo.getCanonicalID();
                    const isRequesterInitiator =
                        initiatorID === requesterID;
                    const isRequesterParentAccountOfInitiator =
                        ownerID === authInfo.getCanonicalID();
                    if (requestType === 'putPart or complete') {
                        // Only the initiator of the multipart
                        // upload can upload a part or complete the mpu
                        if (!isRequesterInitiator) {
                            return cb(errors.AccessDenied);
                        }
                    }
                    if (requestType === 'deleteMPU'
                        || requestType === 'listParts') {
                        // In order for account/user to be
                        // authorized must either be the
                        // bucket owner or intitator of
                        // the multipart upload request
                        // (or parent account of initiator).
                        // In addition if the bucket policy
                        // designates someone else with
                        // s3:AbortMultipartUpload or
                        // s3:ListMultipartUploadPartsrights,
                        // as applicable, that account/user will have the right.
                        // If got to this step, it means there is
                        // no bucket policy on this.
                        if (mpuBucket.getOwner() !== authInfo.getCanonicalID()
                        && !isRequesterInitiator
                        && !isRequesterParentAccountOfInitiator) {
                            return cb(errors.AccessDenied);
                        }
                    }
                    return cb(null, mpuBucket, mpuOverview);
                });
            return undefined;
        });
    },

    /**
     * Stores metadata about a part of a multipart upload
     * @param {string} mpuBucketName - name of the special mpu bucket
     * @param {object []} partLocations - data retrieval info for part.
     * @param {string} partLocations[].key -
     * key in datastore for part
     * @param {string} partLocations[].dataStoreName - name of dataStore
     * @param {string} [partLocations[].size] - part size
     * @param {string} [partLocations[].sseCryptoScheme] - cryptoScheme
     * @param {string} [partLocations[].sseCipheredDataKey] - cipheredDataKey
     * @param {string} [partLocations[].sseAlgorithm] - encryption algo
     * @param {string} [partLocations[].masterKeyId] - masterKeyId
     * @param {object} metaStoreParams - custom built object
     * @param {object} log - request logger instance
     * @param {function} cb - callback to send error or move to next task
     * @return {undefined}
     */
    metadataStorePart(mpuBucketName, partLocations,
                      metaStoreParams, log, cb) {
        assert.strictEqual(typeof mpuBucketName, 'string');
        const { partNumber, contentMD5, size, uploadId, lastModified, splitter }
            = metaStoreParams;
        const dateModified = typeof lastModified === 'string' ?
            lastModified : new Date().toJSON();
        assert.strictEqual(typeof splitter, 'string');
        const partKey = `${uploadId}${splitter}${partNumber}`;
        const omVal = {
            // Version 3 changes the format of partLocations
            // from an object to an array
            'md-model-version': 3,
            partLocations,
            'key': partKey,
            'last-modified': dateModified,
            'content-md5': contentMD5,
            'content-length': size,
        };
        metadata.putObjectMD(mpuBucketName, partKey, omVal, {}, log, err => {
            if (err) {
                log.error('error from metadata', { error: err });
                return cb(err);
            }
            return cb(null);
        });
    },

    /**
    * Gets list of open multipart uploads in bucket
    * @param {object} MPUbucketName - bucket in which objectMetadata is stored
    * @param {object} listingParams - params object passing on
    *                                 needed items from request object
    * @param {object} log - Werelogs logger
    * @param {function} cb - callback to listMultipartUploads.js
    * @return {undefined}
    */
    getMultipartUploadListing(MPUbucketName, listingParams, log, cb) {
        assert.strictEqual(typeof MPUbucketName, 'string');
        assert.strictEqual(typeof listingParams.splitter, 'string');

        metadata.getBucket(MPUbucketName, log, (err, bucket) => {
            if (err) {
                log.error('error from metadata', { error: err });
                return cb(err);
            }
            if (bucket === undefined) {
                return cb(null, {
                    IsTruncated: false,
                    NextMarker: undefined,
                    MaxKeys: 0,
                    Uploads: [],
                    CommonPrefixes: [],
                });
            }
            const listParams = {};
            Object.keys(listingParams).forEach(name => {
                listParams[name] = listingParams[name];
            });
            // BACKWARD: Remove to remove the old splitter
            if (bucket.getMdBucketModelVersion() < 2) {
                listParams.splitter = constants.oldSplitter;
            }
            metadata.listMultipartUploads(MPUbucketName, listParams, log,
                                          cb);
            return undefined;
        });
    },

    /**
     * Gets the special multipart upload bucket associated with
     * the user's account or creates it if it does not exist
     * @param {Bucket} destinationBucket - bucket the mpu will end up in
     * @param {string} bucketName - name of the destination bucket
     * @param {object} log - Werelogs logger
     * @param {function} cb - callback that returns multipart
     *                        upload bucket or error if any
     * @return {undefined}
     */
    getMPUBucket(destinationBucket, bucketName, log, cb) {
        assert.strictEqual(typeof bucketName, 'string');
        const MPUBucketName = `${constants.mpuBucketPrefix}${bucketName}`;
        metadata.getBucket(MPUBucketName, log, (err, bucket) => {
            if (err && err.NoSuchBucket) {
                log.trace('no buckets found');
                const creationDate = new Date().toJSON();
                const mpuBucket = new BucketInfo(MPUBucketName,
                    destinationBucket.getOwner(),
                    destinationBucket.getOwnerDisplayName(), creationDate,
                    BucketInfo.currentModelVersion());
                // Note that unlike during the creation of a normal bucket,
                // we do NOT add this bucket to the lists of a user's buckets.
                // By not adding this bucket to the lists of a user's buckets,
                // a getService request should not return a reference to this
                // bucket.  This is the desired behavior since this should be
                // a hidden bucket.
                return metadata.createBucket(MPUBucketName, mpuBucket, log,
                    err => {
                        if (err) {
                            log.error('error from metadata', { error: err });
                            return cb(err);
                        }
                        return cb(null, mpuBucket);
                    });
            }
            if (err) {
                log.error('error from metadata', {
                    error: err,
                    method: 'services.getMPUBucket',
                });
                return cb(err);
            }
            return cb(null, bucket);
        });
    },

    getMPUparts(mpuBucketName, uploadId, log, cb) {
        assert.strictEqual(typeof mpuBucketName, 'string');
        const searchArgs = {
            prefix: `${uploadId}`,
            marker: undefined,
            delimiter: undefined,
            maxKeys: 10000,
        };
        metadata.listObject(mpuBucketName, searchArgs, log, cb);
    },

    getSomeMPUparts(params, cb) {
        const { uploadId, mpuBucketName, maxParts, partNumberMarker, log } =
            params;
        assert.strictEqual(typeof mpuBucketName, 'string');
        assert.strictEqual(typeof params.splitter, 'string');
        const paddedPartNumber = `000000${partNumberMarker}`.substr(-5);
        const searchArgs = {
            prefix: uploadId,
            marker: `${uploadId}${params.splitter}${paddedPartNumber}`,
            delimiter: undefined,
            maxKeys: maxParts,
        };
        metadata.listObject(mpuBucketName, searchArgs, log, cb);
    },

    batchDeleteObjectMetadata(mpuBucketName, keysToDelete, log, cb) {
        // If have efficient way to batch delete metadata, should so this
        // all at once in production implementation
        assert.strictEqual(typeof mpuBucketName, 'string');
        async.eachLimit(keysToDelete, 5, (key, callback) => {
            metadata.deleteObjectMD(mpuBucketName, key, {}, log, callback);
        }, err => cb(err));
    },
};

module.exports = services;<|MERGE_RESOLUTION|>--- conflicted
+++ resolved
@@ -96,11 +96,7 @@
             expires, multipart, headers, overrideMetadata, log,
             lastModifiedDate, versioning, versionId, tagging, taggingCopy,
             replicationInfo, defaultRetention, dataStoreName,
-<<<<<<< HEAD
-            creationTime, retentionMode, retentionDate, legalHold } = params;
-=======
-            retentionMode, retentionDate, legalHold, originOp } = params;
->>>>>>> be669545
+            creationTime, retentionMode, retentionDate, legalHold, originOp } = params;
         log.trace('storing object in metadata');
         assert.strictEqual(typeof bucketName, 'string');
         const md = new ObjectMD();
@@ -120,13 +116,9 @@
             // latest/dev/access-control-overview.html
             .setOwnerDisplayName(authInfo.getAccountDisplayName())
             .setDataStoreName(dataStoreName)
-<<<<<<< HEAD
             // CreationTime needs to be carried over so that it remains static
-            .setCreationTime(creationTime);
-
-=======
+            .setCreationTime(creationTime)
             .setOriginOp(originOp);
->>>>>>> be669545
         // Sending in last modified date in object put copy since need
         // to return the exact date in the response
         if (lastModifiedDate) {
