import { Transform } from 'stream';

import async from 'async';
import { errors } from 'arsenal';

import vault from '../vault';
import constructChunkStringToSign from './constructChunkStringToSign';

/**
 * This class is designed to handle the chunks sent in a streaming
 * v4 Auth request
 */
export default class V4Transform extends Transform {

    /**
     * @constructor
     * @param {object} streamingV4Params - info for chunk authentication
     * @param {string} streamingV4Params.accessKey - requester's accessKey
     * @param {string} streamingV4Params.signatureFromRequest - signature
     * sent with headers
     * @param {string} streamingV4Params.region - region sent with auth header
     * @param {string} streamingV4Params.scopeDate - date sent with auth header
     * @param {string} streamingV4Params.timestamp - date parsed from headers
     * in ISO 8601 format: YYYYMMDDTHHMMSSZ
     * @param {string} streamingV4Params.credentialScope - items from auth
     * header plus the string 'aws4_request' joined with '/':
     * timestamp/region/aws-service/aws4_request
     * @param {object} log - logger object
     * @param {function} cb - callback to api
     */
    constructor(streamingV4Params, log, cb) {
        const { accessKey, signatureFromRequest, region, scopeDate, timestamp,
            credentialScope } = streamingV4Params;
        super({});
        this.log = log;
        this.cb = cb;
        this.accessKey = accessKey;
        this.region = region;
        this.scopeDate = scopeDate;
        this.timestamp = timestamp;
        this.credentialScope = credentialScope;
        this.lastSignature = signatureFromRequest;
        this.currentSignature = undefined;
        this.haveMetadata = false;
        // keep this as -1 to start since a seekingDataSize of 0
        // means that chunk is just metadata (as is the case with the
        // last chunk)
        this.seekingDataSize = -1;
        this.currentData = undefined;
        this.dataCursor = 0;
        this.currentMetadata = [];
<<<<<<< HEAD
=======
        this.lastPieceDone = false;
>>>>>>> 5d27e56d
        this.lastChunk = false;
    }

    /**
     * This function will parse the metadata portion of the chunk
     * @param {Buffer} remainingChunk - chunk sent from _transform
     * @return {object} response - if error, will return 'err' key with
     * arsenal error value.
     * if incomplete metadata, will return 'completeMetadata' key with
     * value false
     * if complete metadata received, will return 'completeMetadata' key with
     * value true and the key 'unparsedChunk' with the remaining chunk without
     * the parsed metadata piece
     */
    _parseMetadata(remainingChunk) {
        let remainingPlusStoredMetadata = remainingChunk;
        // have metadata pieces so need to add to the front of
        // remainingChunk
        if (this.currentMetadata.length > 0) {
            this.currentMetadata.push(remainingChunk);
            remainingPlusStoredMetadata = Buffer.concat(this.currentMetadata);
            // zero out stored metadata
            this.currentMetadata.length = 0;
        }
        let lineBreakIndex = remainingPlusStoredMetadata.indexOf('\r\n');
        if (lineBreakIndex < 0) {
            this.currentMetadata.push(remainingPlusStoredMetadata);
            return { completeMetadata: false };
        }
        let fullMetadata = remainingPlusStoredMetadata.slice(0,
            lineBreakIndex);

        // handle extra line break on end of data chunk
        if (fullMetadata.length === 0) {
            const chunkWithoutLeadingLineBreak = remainingPlusStoredMetadata
                .slice(2);
            // find second line break
            lineBreakIndex = chunkWithoutLeadingLineBreak.indexOf('\r\n');
            if (lineBreakIndex < 0) {
                this.currentMetadata.push(chunkWithoutLeadingLineBreak);
                return { completeMetadata: false };
            }
            fullMetadata = chunkWithoutLeadingLineBreak.slice(0,
                lineBreakIndex);
        }

        const splitMeta = fullMetadata.toString().split(';');
        this.log.trace('parsed full metadata for chunk', { splitMeta });
        if (splitMeta.length !== 2) {
            this.log.trace('chunk body did not contain correct ' +
            'metadata format');
            return { err: errors.InvalidArgument };
        }
        let dataSize = splitMeta[0];
        // chunk-size is sent in hex
        dataSize = Number.parseInt(dataSize, 16);
        if (Number.isNaN(dataSize)) {
            this.log.trace('chunk body did not contain valid size');
            return { err: errors.InvalidArgument };
        }
        let chunkSig = splitMeta[1];
        if (!chunkSig || chunkSig.indexOf('chunk-signature=') < 0) {
            this.log.trace('chunk body did not contain correct sig format');
            return { err: errors.InvalidArgument };
        }
        chunkSig = chunkSig.replace('chunk-signature=', '');
        this.currentSignature = chunkSig;
        this.haveMetadata = true;
        if (dataSize === 0) {
            this.lastChunk = true;
            return {
                completeMetadata: true,
            };
        }
        // + 2 to get \r\n at end
        this.seekingDataSize = dataSize + 2;
        this.currentData = Buffer.alloc(dataSize);

        return {
            completeMetadata: true,
            // start slice at lineBreak plus 2 to remove line break at end of
            // metadata piece since length of '\r\n' is 2
            unparsedChunk: remainingPlusStoredMetadata
                .slice(lineBreakIndex + 2),
        };
    }

    /**
     * Build the stringToSign and authenticate the chunk
     * @param {Buffer} dataToSend - chunk sent from _transform or null
     * if last chunk without data
     * @param {function} done - callback to _transform
     * @return {function} executes callback with err if applicable
     */
    _authenticate(dataToSend, done) {
        // use prior sig to construct new string to sign
        const stringToSign = constructChunkStringToSign(this.timestamp,
            this.credentialScope, this.lastSignature, dataToSend);
        this.log.trace('constructed chunk string to sign',
            { stringToSign });
        // once used prior sig to construct string to sign, reassign
        // lastSignature to current signature
        this.lastSignature = this.currentSignature;
        const vaultParams = {
            log: this.log,
            data: {
                accessKey: this.accessKey,
                signatureFromRequest: this.currentSignature,
                region: this.region,
                scopeDate: this.scopeDate,
                stringToSign,
                timestamp: this.timestamp,
                credentialScope: this.credentialScope,
            },
        };
        return vault.authenticateV4Request(vaultParams, null, err => {
            if (err) {
                this.log.trace('err from vault on streaming v4 auth',
                    { error: err, paramsSentToVault: vaultParams.data });
                return done(err);
            }
            return done();
        });
    }


    /**
     * This function will parse the chunk into metadata and data,
     * use the metadata to authenticate with vault and send the
     * data on to be stored if authentication passes
     *
     * @param {Buffer} chunk - chunk from request body
     * @param {string} encoding - Data encoding
     * @param {function} callback - Callback(err, justDataChunk, encoding)
     * @return {function }executes callback with err if applicable
     */
    _transform(chunk, encoding, callback) {
        // 'chunk' here is the node streaming chunk
        // transfer-encoding chunks should be of the format:
        // string(IntHexBase(chunk-size)) + ";chunk-signature=" +
        // signature + \r\n + chunk-data + \r\n
        // Last transfer-encoding chunk will have size 0 and no chunk-data.

        if (this.lastPieceDone) {
            const slice = chunk.slice(0, 10);
            this.log.trace('received chunk after end.' +
            'See first 10 bytes of chunk',
            { chunk: slice.toString() });
            return callback();
        }
        let unparsedChunk = chunk;
        let chunkLeftToEvaluate = true;
        return async.whilst(
            // test function
            () => chunkLeftToEvaluate,
            // async function
            done => {
                if (!this.haveMetadata) {
                    this.log.trace('do not have metadata so calling ' +
                    '_parseMetadata');
                    // need to parse our metadata
                    const parsedMetadataResults =
                        this._parseMetadata(unparsedChunk);
                    if (parsedMetadataResults.err) {
                        return done(parsedMetadataResults.err);
                    }
                    // if do not have full metadata get next chunk
                    if (!parsedMetadataResults.completeMetadata) {
                        chunkLeftToEvaluate = false;
                        return done();
                    }
                    // have metadata so reset unparsedChunk to remaining
                    // without metadata piece
                    unparsedChunk = parsedMetadataResults.unparsedChunk;
                }
                if (this.lastChunk) {
<<<<<<< HEAD
=======
                    this.log.trace('authenticating final chunk with no data');
>>>>>>> 5d27e56d
                    return this._authenticate(null, err => {
                        if (err) {
                            return done(err);
                        }
                        chunkLeftToEvaluate = false;
                        this.lastPieceDone = true;
                        return done();
                    });
                }
                if (unparsedChunk.length < this.seekingDataSize) {
                    // add chunk to currentData and get next chunk
                    unparsedChunk.copy(this.currentData, this.dataCursor);
                    this.dataCursor += unparsedChunk.length;
                    this.seekingDataSize -= unparsedChunk.length;
                    chunkLeftToEvaluate = false;
                    return done();
                }
                // parse just the next data piece without \r\n at the end
                // (therefore, minus 2)
                const nextDataPiece =
                    unparsedChunk.slice(0, this.seekingDataSize - 2);
                // add parsed data piece to other currentData pieces
                // so that this.currentData is the full data piece
                nextDataPiece.copy(this.currentData, this.dataCursor);
                return this._authenticate(this.currentData, err => {
                    if (err) {
                        return done(err);
                    }
                    unparsedChunk =
                        unparsedChunk.slice(this.seekingDataSize);
                    this.push(this.currentData);
                    this.haveMetadata = false;
                    this.seekingDataSize = -1;
                    this.currentData = undefined;
                    this.dataCursor = 0;
                    chunkLeftToEvaluate = unparsedChunk.length > 0;
                    return done();
                });
            },
            // final callback
            err => {
                if (err) {
                    return this.cb(err);
                }
                // get next chunk
                return callback();
            }
        );
    }
}<|MERGE_RESOLUTION|>--- conflicted
+++ resolved
@@ -49,10 +49,7 @@
         this.currentData = undefined;
         this.dataCursor = 0;
         this.currentMetadata = [];
-<<<<<<< HEAD
-=======
         this.lastPieceDone = false;
->>>>>>> 5d27e56d
         this.lastChunk = false;
     }
 
@@ -229,10 +226,7 @@
                     unparsedChunk = parsedMetadataResults.unparsedChunk;
                 }
                 if (this.lastChunk) {
-<<<<<<< HEAD
-=======
                     this.log.trace('authenticating final chunk with no data');
->>>>>>> 5d27e56d
                     return this._authenticate(null, err => {
                         if (err) {
                             return done(err);
