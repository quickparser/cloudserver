const url = require('url');
const async = require('async');
const httpProxy = require('http-proxy');
const querystring = require('querystring');

const backbeatProxy = httpProxy.createProxyServer({
    ignorePath: true,
});
const { auth, errors, s3middleware, s3routes, models, storage } =
    require('arsenal');
const { responseJSONBody } = s3routes.routesUtils;
const { getSubPartIds } = s3middleware.azureHelper.mpuUtils;
const { skipMpuPartProcessing } = storage.data.external.backendUtils;
const { parseLC, MultipleBackendGateway } = storage.data;
const vault = require('../auth/vault');
const dataWrapper = require('../data/wrapper');
const metadata = require('../metadata/wrapper');
const locationConstraintCheck = require(
    '../api/apiUtils/object/locationConstraintCheck');
const locationStorageCheck =
    require('../api/apiUtils/object/locationStorageCheck');
const { dataStore } = require('../api/apiUtils/object/storeObject');
const prepareRequestContexts = require(
'../api/apiUtils/authorization/prepareRequestContexts');
const { decodeVersionId } = require('../api/apiUtils/object/versioning');
const { metadataValidateBucketAndObj,
    metadataGetObject } = require('../metadata/metadataUtils');
const { config } = require('../Config');
const constants = require('../../constants');
<<<<<<< HEAD
const { BackendInfo } = models;
const { pushMetric } = require('../utapi/utilities');
=======
const { pushReplicationMetric } = require('./utilities/pushReplicationMetric');
>>>>>>> 62591df8

auth.setHandler(vault);

const NAMESPACE = 'default';
const CIPHER = null; // replication/lifecycle does not work on encrypted objects

let { locationConstraints } = config;
const { implName } = dataWrapper;
let dataClient = dataWrapper.client;
config.on('location-constraints-update', () => {
    locationConstraints = config.locationConstraints;
    if (implName === 'multipleBackends') {
        const clients = parseLC(config, vault);
        dataClient = new MultipleBackendGateway(
            clients, metadata, locationStorageCheck);
    }
});

function _decodeURI(uri) {
    // do the same decoding than in S3 server
    return decodeURIComponent(uri.replace(/\+/g, ' '));
}

function _normalizeBackbeatRequest(req) {
    /* eslint-disable no-param-reassign */
    const parsedUrl = url.parse(req.url, true);
    req.path = _decodeURI(parsedUrl.pathname);
    const pathArr = req.path.split('/');
    req.query = parsedUrl.query;
    req.resourceType = pathArr[3];
    req.bucketName = pathArr[4];
    req.objectKey = pathArr.slice(5).join('/');
    /* eslint-enable no-param-reassign */
}

function _isObjectRequest(req) {
    return [
        'data',
        'metadata',
        'multiplebackenddata',
        'multiplebackendmetadata',
    ].includes(req.resourceType);
}

function _respond(response, payload, log, callback) {
    let body = '';
    if (typeof payload === 'string') {
        body = payload;
    } else if (typeof payload === 'object') {
        body = JSON.stringify(payload);
    }
    const httpHeaders = {
        'x-amz-id-2': log.getSerializedUids(),
        'x-amz-request-id': log.getSerializedUids(),
        'content-type': 'application/json',
        'content-length': Buffer.byteLength(body),
    };
    response.writeHead(200, httpHeaders);
    response.end(body, 'utf8', () => {
        log.end().info('responded with payload', {
            httpCode: 200,
            contentLength: Buffer.byteLength(body),
        });
        callback();
    });
}

function _getRequestPayload(req, cb) {
    const payload = [];
    let payloadLen = 0;
    req.on('data', chunk => {
        payload.push(chunk);
        payloadLen += chunk.length;
    }).on('error', cb)
    .on('end', () => cb(null, Buffer.concat(payload, payloadLen).toString()));
}

function _checkMultipleBackendRequest(request, log) {
    const { headers, query } = request;
    const storageType = headers['x-scal-storage-type'];
    const { operation } = query;
    let errMessage;
    if (storageType === undefined) {
        errMessage = 'bad request: missing x-scal-storage-type header';
        log.error(errMessage);
        return errors.BadRequest.customizeDescription(errMessage);
    }
    if (operation === 'putpart' &&
        headers['x-scal-part-number'] === undefined) {
        errMessage = 'bad request: missing part-number header';
        log.error(errMessage);
        return errors.BadRequest.customizeDescription(errMessage);
    }
    const isMPUOperation =
        ['putpart', 'completempu', 'abortmpu'].includes(operation);
    if (isMPUOperation && headers['x-scal-upload-id'] === undefined) {
        errMessage = 'bad request: missing upload-id header';
        log.error(errMessage);
        return errors.BadRequest.customizeDescription(errMessage);
    }
    if (operation === 'putobject' &&
        headers['x-scal-canonical-id'] === undefined) {
        errMessage = 'bad request: missing x-scal-canonical-id header';
        log.error(errMessage);
        return errors.BadRequest.customizeDescription(errMessage);
    }
    // Ensure the external backend has versioning before asserting version ID.
    if (!constants.versioningNotImplBackends[storageType] &&
        (operation === 'puttagging' || operation === 'deletetagging')) {
        if (headers['x-scal-data-store-version-id'] === undefined) {
            errMessage =
                'bad request: missing x-scal-data-store-version-id header';
            log.error(errMessage);
            return errors.BadRequest.customizeDescription(errMessage);
        }
        if (headers['x-scal-source-bucket'] === undefined) {
            errMessage = 'bad request: missing x-scal-source-bucket header';
            log.error(errMessage);
            return errors.BadRequest.customizeDescription(errMessage);
        }
        if (headers['x-scal-replication-endpoint-site'] === undefined) {
            errMessage = 'bad request: missing ' +
                'x-scal-replication-endpoint-site';
            log.error(errMessage);
            return errors.BadRequest.customizeDescription(errMessage);
        }
    }
    if (operation === 'putobject' &&
        headers['content-md5'] === undefined) {
        errMessage = 'bad request: missing content-md5 header';
        log.error(errMessage);
        return errors.BadRequest.customizeDescription(errMessage);
    }
    if (headers['x-scal-storage-class'] === undefined) {
        errMessage = 'bad request: missing x-scal-storage-class header';
        log.error(errMessage);
        return errors.BadRequest.customizeDescription(errMessage);
    }
    const location = locationConstraints[headers['x-scal-storage-class']];
    const storageTypeList = storageType.split(',');
    const isValidLocation = location &&
          storageTypeList.includes(location.type);
    if (!isValidLocation) {
        errMessage = 'invalid request: invalid location constraint in request';
        log.debug(errMessage, {
            method: request.method,
            bucketName: request.bucketName,
            objectKey: request.objectKey,
            resourceType: request.resourceType,
        });
        return errors.InvalidRequest.customizeDescription(errMessage);
    }
    return undefined;
}

function getPartList(parts, objectKey, uploadId, storageLocation) {
    const partList = {};
    if (locationConstraints[storageLocation].type === 'azure') {
        partList.uncommittedBlocks = [];
        parts.forEach(part => {
            const location = {
                key: objectKey,
                partNumber: part.PartNumber[0],
                dataStoreETag: part.ETag[0],
                numberSubParts: part.NumberSubParts[0],
            };
            const subPartIds = getSubPartIds(location, uploadId);
            partList.uncommittedBlocks.push(...subPartIds);
        });
    } else {
        partList.Part = parts;
    }

    return partList;
}

function generateMpuAggregateInfo(parts) {
    let aggregateSize;

    // CopyLocationTask does transmit a size for each part,
    // MultipleBackendTask does not, so check if size is defined in
    // the first part.
    if (parts[0] && parts[0].Size) {
        aggregateSize = parts.reduce(
            (agg, part) => agg + Number.parseInt(part.Size[0], 10), 0);
    }
    return {
        aggregateSize,
        aggregateETag: s3middleware.processMpuParts.createAggregateETag(
            parts.map(part => part.ETag[0])),
    };
}

/**
 * Helper to create the response object for putObject and completeMPU
 *
 * @param {object} params - response info
 * @param {string} params.dataStoreName - name of location
 * @param {string} params.dataStoreType - location type (e.g. "aws_s3")
 * @param {string} params.key - object key
 * @param {number} params.size - total byte length
 * @param {string} params.dataStoreETag - object ETag
 * @param {string} [params.dataStoreVersionId] - object version ID, if
 * versioned
 * @return {object} - the response object to serialize and send back
 */
function constructPutResponse(params) {
    // FIXME: The main data locations array may eventually resemble
    // locations stored in replication info object, i.e. without
    // size/start for cloud locations, which could ease passing
    // standard location objects across services. For now let's just
    // create the location as they are usually stored in the
    // "locations" attribute, with size/start info.

    const location = [{
        dataStoreName: params.dataStoreName,
        dataStoreType: params.dataStoreType,
        key: params.key,
        start: 0,
        size: params.size,
        dataStoreETag: params.dataStoreETag,
        dataStoreVersionId: params.dataStoreVersionId,
    }];
    return {
        // TODO: Remove '' when versioning implemented for Azure.
        versionId: params.dataStoreVersionId || '',
        location,
    };
}

function handleTaggingOperation(request, response, type, dataStoreVersionId,
    log, callback) {
    const storageLocation = request.headers['x-scal-storage-class'];
    const objectMD = {
        dataStoreName: storageLocation,
        location: [{ dataStoreVersionId }],
    };
    if (type === 'Put') {
        try {
            const tags = JSON.parse(request.headers['x-scal-tags']);
            objectMD.tags = tags;
        } catch (err) {
            // FIXME: add error type MalformedJSON
            return callback(errors.MalformedPOSTRequest);
        }
    }
    return dataClient.objectTagging(type, request.objectKey,
    request.bucketName, objectMD, log, err => {
        if (err) {
            log.error(`error during object tagging: ${type}`, {
                error: err,
                method: 'handleTaggingOperation',
            });
            return callback(err);
        }
        const dataRetrievalInfo = {
            versionId: dataStoreVersionId,
        };
        return _respond(response, dataRetrievalInfo, log, callback);
    });
}

/*
PUT /_/backbeat/metadata/<bucket name>/<object key>
GET /_/backbeat/metadata/<bucket name>/<object key>?versionId=<version id>
PUT /_/backbeat/data/<bucket name>/<object key>
PUT /_/backbeat/multiplebackenddata/<bucket name>/<object key>
    ?operation=putobject
PUT /_/backbeat/multiplebackenddata/<bucket name>/<object key>
    ?operation=putpart
DELETE /_/backbeat/multiplebackenddata/<bucket name>/<object key>
    ?operation=deleteobject
DELETE /_/backbeat/multiplebackenddata/<bucket name>/<object key>
    ?operation=abortmpu
DELETE /_/backbeat/multiplebackenddata/<bucket name>/<object key>
    ?operation=deleteobjecttagging
POST /_/backbeat/multiplebackenddata/<bucket name>/<object key>
    ?operation=initiatempu
POST /_/backbeat/multiplebackenddata/<bucket name>/<object key>
    ?operation=completempu
POST /_/backbeat/multiplebackenddata/<bucket name>/<object key>
    ?operation=puttagging
GET /_/backbeat/multiplebackendmetadata/<bucket name>/<object key>
POST /_/backbeat/batchdelete
*/

function _getLastModified(locations, log, cb) {
    const reqUids = log.getSerializedUids();
    return dataClient.head(locations, reqUids, (err, data) => {
        if (err) {
            log.error('head object request failed', {
                method: 'headObject',
                error: err,
            });
            return cb(err);
        }
        return cb(null, data.LastModified || data.lastModified);
    });
}

function headObject(request, response, log, cb) {
    let locations;
    try {
        locations = JSON.parse(request.headers['x-scal-locations']);
    } catch (e) {
        const msg = 'x-scal-locations header is invalid';
        return cb(errors.InvalidRequest.customizeDescription(msg));
    }
    if (!Array.isArray(locations)) {
        const msg = 'x-scal-locations header is invalid';
        return cb(errors.InvalidRequest.customizeDescription(msg));
    }
    return _getLastModified(locations, log, (err, lastModified) => {
        if (err) {
            return cb(err);
        }
        const dataRetrievalInfo = { lastModified };
        return _respond(response, dataRetrievalInfo, log, cb);
    });
}

function putData(request, response, bucketInfo, objMd, log, callback) {
    let errMessage;
    const canonicalID = request.headers['x-scal-canonical-id'];
    if (canonicalID === undefined) {
        errMessage = 'bad request: missing x-scal-canonical-id header';
        log.error(errMessage);
        return callback(errors.BadRequest.customizeDescription(errMessage));
    }
    const contentMD5 = request.headers['content-md5'];
    if (contentMD5 === undefined) {
        errMessage = 'bad request: missing content-md5 header';
        log.error(errMessage);
        return callback(errors.BadRequest.customizeDescription(errMessage));
    }
    const context = {
        bucketName: request.bucketName,
        owner: canonicalID,
        namespace: NAMESPACE,
        objectKey: request.objectKey,
    };
    const payloadLen = parseInt(request.headers['content-length'], 10);
    const backendInfoObj = locationConstraintCheck(
        request, null, bucketInfo, log);
    if (backendInfoObj.err) {
        log.error('error getting backendInfo', {
            error: backendInfoObj.err,
            method: 'routeBackbeat',
        });
        return callback(errors.InternalError);
    }
    const backendInfo = backendInfoObj.backendInfo;
    return dataStore(
        context, CIPHER, request, payloadLen, {},
        backendInfo, log, (err, retrievalInfo, md5) => {
            if (err) {
                log.error('error putting data', {
                    error: err,
                    method: 'putData',
                });
                return callback(err);
            }
            if (contentMD5 !== md5) {
                return callback(errors.BadDigest);
            }
            const { key, dataStoreName } = retrievalInfo;
            const dataRetrievalInfo = [{
                key,
                dataStoreName,
            }];
            return _respond(response, dataRetrievalInfo, log, callback);
        });
}

function putMetadata(request, response, bucketInfo, objMd, log, callback) {
    return _getRequestPayload(request, (err, payload) => {
        if (err) {
            return callback(err);
        }
        let omVal;
        try {
            omVal = JSON.parse(payload);
        } catch (err) {
            // FIXME: add error type MalformedJSON
            return callback(errors.MalformedPOSTRequest);
        }
        const { headers, bucketName, objectKey } = request;
        // check if it's metadata only operation
        if (headers['x-scal-replication-content'] === 'METADATA') {
            if (!objMd) {
                // if the target does not exist, return an error to
                // backbeat, who will have to retry the operation as a
                // complete replication
                return callback(errors.ObjNotFound);
            }
            // use original data locations
            omVal.location = objMd.location;
        }
        // specify both 'versioning' and 'versionId' to create a "new"
        // version (updating master as well) but with specified
        // versionId
        const options = {
            versioning: bucketInfo.isVersioningEnabled(),
            versionId: omVal.versionId,
        };
        // If the object is from a source bucket without versioning (i.e. NFS),
        // then we want to create a version for the replica object even though
        // none was provided in the object metadata value.
        if (omVal.replicationInfo.isNFS) {
            const isReplica = omVal.replicationInfo.status === 'REPLICA';
            options.versioning = isReplica;
            omVal.replicationInfo.isNFS = !isReplica;
        }
        log.trace('putting object version', {
            objectKey: request.objectKey, omVal, options });
        return metadata.putObjectMD(bucketName, objectKey, omVal, options, log,
            (err, md) => {
                if (err) {
                    log.error('error putting object metadata', {
                        error: err,
                        method: 'putMetadata',
                    });
                    return callback(err);
                }
                pushReplicationMetric(objMd, omVal, bucketName, objectKey, log);
                return _respond(response, md, log, callback);
            });
    });
}

function putObject(request, response, log, callback) {
    const err = _checkMultipleBackendRequest(request, log);
    if (err) {
        return callback(err);
    }
    const storageLocation = request.headers['x-scal-storage-class'];
    const sourceVersionId = request.headers['x-scal-version-id'];
    const canonicalID = request.headers['x-scal-canonical-id'];
    const contentMD5 = request.headers['content-md5'];
    const contentType = request.headers['x-scal-content-type'];
    const userMetadata = request.headers['x-scal-user-metadata'];
    const cacheControl = request.headers['x-scal-cache-control'];
    const contentDisposition = request.headers['x-scal-content-disposition'];
    const contentEncoding = request.headers['x-scal-content-encoding'];
    const tagging = request.headers['x-scal-tags'];
    const metaHeaders = { 'x-amz-meta-scal-replication-status': 'REPLICA' };
    if (sourceVersionId) {
        metaHeaders['x-amz-meta-scal-version-id'] = sourceVersionId;
    }
    if (userMetadata !== undefined) {
        try {
            const metaData = JSON.parse(userMetadata);
            Object.assign(metaHeaders, metaData);
        } catch (err) {
            // FIXME: add error type MalformedJSON
            return callback(errors.MalformedPOSTRequest);
        }
    }
    const context = {
        bucketName: request.bucketName,
        owner: canonicalID,
        namespace: NAMESPACE,
        objectKey: request.objectKey,
        metaHeaders,
        contentType,
        cacheControl,
        contentDisposition,
        contentEncoding,
    };
    if (tagging !== undefined) {
        try {
            const tags = JSON.parse(request.headers['x-scal-tags']);
            context.tagging = querystring.stringify(tags);
        } catch (err) {
            // FIXME: add error type MalformedJSON
            return callback(errors.MalformedPOSTRequest);
        }
    }
    const payloadLen = parseInt(request.headers['content-length'], 10);
    const backendInfo = new BackendInfo(config, storageLocation);
    return dataStore(context, CIPHER, request, payloadLen, {}, backendInfo, log,
        (err, retrievalInfo, md5) => {
            if (err) {
                log.error('error putting data', {
                    error: err,
                    method: 'putObject',
                });
                return callback(err);
            }
            if (contentMD5 !== md5) {
                return callback(errors.BadDigest);
            }
            const responsePayload = constructPutResponse({
                dataStoreName: retrievalInfo.dataStoreName,
                dataStoreType: retrievalInfo.dataStoreType,
                key: retrievalInfo.key,
                size: payloadLen,
                dataStoreETag: retrievalInfo.dataStoreETag ?
                    `1:${retrievalInfo.dataStoreETag}` : `1:${md5}`,
                dataStoreVersionId: retrievalInfo.dataStoreVersionId,
            });
            return _respond(response, responsePayload, log, callback);
        });
}

function deleteObject(request, response, log, callback) {
    const err = _checkMultipleBackendRequest(request, log);
    if (err) {
        return callback(err);
    }
    const storageLocation = request.headers['x-scal-storage-class'];
    const objectGetInfo = dataClient.toObjectGetInfo(
        request.objectKey, request.bucketName, storageLocation);
    if (!objectGetInfo) {
        log.error('error deleting object in multiple backend', {
            error: 'cannot create objectGetInfo',
            method: 'deleteObject',
        });
        return callback(errors.InternalError);
    }
    const reqUids = log.getSerializedUids();
    return dataClient.delete(objectGetInfo, reqUids, err => {
        if (err) {
            log.error('error deleting object in multiple backend', {
                error: err,
                method: 'deleteObject',
            });
            return callback(err);
        }
        return _respond(response, {}, log, callback);
    });
}

function getMetadata(request, response, bucketInfo, objectMd, log, cb) {
    if (!objectMd) {
        return cb(errors.ObjNotFound);
    }
    return _respond(response, { Body: JSON.stringify(objectMd) }, log, cb);
}

function initiateMultipartUpload(request, response, log, callback) {
    const err = _checkMultipleBackendRequest(request, log);
    if (err) {
        return callback(err);
    }
    const storageLocation = request.headers['x-scal-storage-class'];
    const sourceVersionId = request.headers['x-scal-version-id'];
    const contentType = request.headers['x-scal-content-type'];
    const userMetadata = request.headers['x-scal-user-metadata'];
    const cacheControl = request.headers['x-scal-cache-control'];
    const contentDisposition = request.headers['x-scal-content-disposition'];
    const contentEncoding = request.headers['x-scal-content-encoding'];
    const tags = request.headers['x-scal-tags'];
    const metaHeaders = { 'x-amz-meta-scal-replication-status': 'REPLICA' };
    if (sourceVersionId) {
        metaHeaders['x-amz-meta-scal-version-id'] = sourceVersionId;
    }
    if (userMetadata !== undefined) {
        try {
            const metaData = JSON.parse(userMetadata);
            Object.assign(metaHeaders, metaData);
        } catch (err) {
            // FIXME: add error type MalformedJSON
            return callback(errors.MalformedPOSTRequest);
        }
    }
    let tagging;
    if (tags !== undefined) {
        try {
            const parsedTags = JSON.parse(request.headers['x-scal-tags']);
            tagging = querystring.stringify(parsedTags);
        } catch (err) {
            // FIXME: add error type MalformedJSON
            return callback(errors.MalformedPOSTRequest);
        }
    }
    return dataClient.createMPU(request.objectKey, metaHeaders,
        request.bucketName, undefined, storageLocation, contentType,
        cacheControl, contentDisposition, contentEncoding, tagging, log,
        (err, data) => {
            if (err) {
                log.error('error initiating multipart upload', {
                    error: err,
                    method: 'initiateMultipartUpload',
                });
                return callback(err);
            }
            const dataRetrievalInfo = {
                uploadId: data.UploadId,
            };
            return _respond(response, dataRetrievalInfo, log, callback);
        });
}

function abortMultipartUpload(request, response, log, callback) {
    const err = _checkMultipleBackendRequest(request, log);
    if (err) {
        return callback(err);
    }
    const storageLocation = request.headers['x-scal-storage-class'];
    const uploadId = request.headers['x-scal-upload-id'];
    return dataClient.abortMPU(request.objectKey, uploadId,
        storageLocation, request.bucketName, log, err => {
            if (err) {
                log.error('error aborting MPU', {
                    error: err,
                    method: 'abortMultipartUpload',
                });
                return callback(err);
            }
            return _respond(response, {}, log, callback);
        });
}

function putPart(request, response, log, callback) {
    const err = _checkMultipleBackendRequest(request, log);
    if (err) {
        return callback(err);
    }
    const storageLocation = request.headers['x-scal-storage-class'];
    const partNumber = request.headers['x-scal-part-number'];
    const uploadId = request.headers['x-scal-upload-id'];
    const payloadLen = parseInt(request.headers['content-length'], 10);
    return dataClient.uploadPart(undefined, {}, request, payloadLen,
        storageLocation, request.objectKey, uploadId, partNumber,
        request.bucketName, log, (err, data) => {
            if (err) {
                log.error('error putting MPU part', {
                    error: err,
                    method: 'putPart',
                });
                return callback(err);
            }
            const dataRetrievalInfo = {
                partNumber,
                ETag: data.dataStoreETag,
                numberSubParts: data.numberSubParts,
            };
            return _respond(response, dataRetrievalInfo, log, callback);
        });
}

function completeMultipartUpload(request, response, log, callback) {
    const err = _checkMultipleBackendRequest(request, log);
    if (err) {
        return callback(err);
    }
    const storageLocation = request.headers['x-scal-storage-class'];
    const sourceVersionId = request.headers['x-scal-version-id'];
    const uploadId = request.headers['x-scal-upload-id'];
    const userMetadata = request.headers['x-scal-user-metadata'];
    const contentType = request.headers['x-scal-content-type'];
    const cacheControl = request.headers['x-scal-cache-control'];
    const contentDisposition = request.headers['x-scal-content-disposition'];
    const contentEncoding = request.headers['x-scal-content-encoding'];
    const tags = request.headers['x-scal-tags'];
    const data = [];
    let totalLength = 0;
    request.on('data', chunk => {
        totalLength += chunk.length;
        data.push(chunk);
    });
    request.on('end', () => {
        let parts;
        try {
            parts = JSON.parse(Buffer.concat(data), totalLength);
        } catch (e) {
            // FIXME: add error type MalformedJSON
            return callback(errors.MalformedPOSTRequest);
        }
        const partList = getPartList(
            parts, request.objectKey, uploadId, storageLocation);
        // Azure client will set user metadata at this point.
        const metaHeaders = { 'x-amz-meta-scal-replication-status': 'REPLICA' };
        if (sourceVersionId) {
            metaHeaders['x-amz-meta-scal-version-id'] = sourceVersionId;
        }
        if (userMetadata !== undefined) {
            try {
                const metaData = JSON.parse(userMetadata);
                Object.assign(metaHeaders, metaData);
            } catch (err) {
                // FIXME: add error type MalformedJSON
                return callback(errors.MalformedPOSTRequest);
            }
        }
        // Azure does not have a notion of initiating an MPU, so we put any
        // tagging fields during the complete MPU if using Azure.
        let tagging;
        if (tags !== undefined) {
            try {
                const parsedTags = JSON.parse(request.headers['x-scal-tags']);
                tagging = querystring.stringify(parsedTags);
            } catch (err) {
                // FIXME: add error type MalformedJSON
                return callback(errors.MalformedPOSTRequest);
            }
        }
        const contentSettings = {
            contentType: contentType || undefined,
            cacheControl: cacheControl || undefined,
            contentDisposition: contentDisposition || undefined,
            contentEncoding: contentEncoding || undefined,
        };
        return dataClient.completeMPU(request.objectKey, uploadId,
            storageLocation, partList, undefined, request.bucketName,
            metaHeaders, contentSettings, tagging, log,
            (err, retrievalInfo) => {
                if (err) {
                    log.error('error completing MPU', {
                        error: err,
                        method: 'completeMultipartUpload',
                    });
                    return callback(err);
                }
                // The logic here is an aggregate of code coming from
                // lib/api/completeMultipartUpload.js.

                const { key, dataStoreType, dataStoreVersionId } =
                      retrievalInfo;
                let size;
                let dataStoreETag;
                if (skipMpuPartProcessing(retrievalInfo)) {
                    size = retrievalInfo.contentLength;
                    dataStoreETag = retrievalInfo.eTag;
                } else {
                    const { aggregateSize, aggregateETag } =
                          generateMpuAggregateInfo(parts);
                    size = aggregateSize;
                    dataStoreETag = aggregateETag;
                }
                const responsePayload = constructPutResponse({
                    dataStoreName: storageLocation,
                    dataStoreType,
                    key,
                    size,
                    dataStoreETag,
                    dataStoreVersionId,
                });
                return _respond(response, responsePayload, log, callback);
            });
    });
    return undefined;
}

function putObjectTagging(request, response, log, callback) {
    const err = _checkMultipleBackendRequest(request, log);
    if (err) {
        return callback(err);
    }
    const sourceVersionId = request.headers['x-scal-source-version-id'];
    const sourceBucket = request.headers['x-scal-source-bucket'];
    const site = request.headers['x-scal-replication-endpoint-site'];
    let dataStoreVersionId = request.headers['x-scal-data-store-version-id'];
    // If the tagging request is made before the replication has completed, the
    // Kafka entry will not have the dataStoreVersionId available so we
    // retrieve it from metadata here.
    if (dataStoreVersionId === '') {
        return metadataGetObject(sourceBucket, request.objectKey,
            sourceVersionId, log, (err, objMD) => {
                if (err) {
                    return callback(err);
                }
                const backend = objMD.replicationInfo.backends.find(o =>
                    o.site === site);
                dataStoreVersionId = backend.dataStoreVersionId;
                return handleTaggingOperation(request, response, 'Put',
                    dataStoreVersionId, log, callback);
            });
    }
    return handleTaggingOperation(request, response, 'Put', dataStoreVersionId,
        log, callback);
}

function deleteObjectTagging(request, response, log, callback) {
    const err = _checkMultipleBackendRequest(request, log);
    if (err) {
        return callback(err);
    }
    const sourceVersionId = request.headers['x-scal-source-version-id'];
    const sourceBucket = request.headers['x-scal-source-bucket'];
    const site = request.headers['x-scal-replication-endpoint-site'];
    let dataStoreVersionId = request.headers['x-scal-data-store-version-id'];
    // If the tagging request is made before the replication has completed, the
    // Kafka entry will not have the dataStoreVersionId available so we
    // retrieve it from metadata here.
    if (dataStoreVersionId === '') {
        return metadataGetObject(sourceBucket, request.objectKey,
            sourceVersionId, log, (err, objMD) => {
                if (err) {
                    return callback(err);
                }
                const backend = objMD.replicationInfo.backends.find(o =>
                    o.site === site);
                dataStoreVersionId = backend.dataStoreVersionId;
                return handleTaggingOperation(request, response, 'Delete',
                    dataStoreVersionId, log, callback);
            });
    }
    return handleTaggingOperation(request, response, 'Delete',
        dataStoreVersionId, log, callback);
}

function _createAzureConditionalDeleteObjectGetInfo(request) {
    const { objectKey, bucketName, headers } = request;
    const objectGetInfo = dataClient.toObjectGetInfo(
        objectKey, bucketName, headers['x-scal-storage-class']);
    return Object.assign({}, objectGetInfo, {
        options: {
            accessConditions: {
                DateUnModifiedSince: new Date(headers['if-unmodified-since']),
            },
        },
    });
}

function _azureConditionalDelete(request, response, log, cb) {
    const objectGetInfo = _createAzureConditionalDeleteObjectGetInfo(request);
    const reqUids = log.getSerializedUids();
    return dataClient.delete(objectGetInfo, reqUids, err => {
        if (err && err.code === 412) {
            log.info('precondition for Azure deletion was not met', {
                method: '_azureConditionalDelete',
                key: request.objectKey,
                bucket: request.bucketName,
            });
            return cb(err);
        }
        if (err) {
            log.error('error deleting object in Azure', {
                error: err,
                method: '_azureConditionalDelete',
            });
            return cb(err);
        }
        return _respond(response, {}, log, cb);
    });
}

function _putTagging(request, response, log, cb) {
    return handleTaggingOperation(
        request, response, 'Put', undefined, log, err => {
            if (err) {
                log.error('put tagging failed', {
                    method: '_putTagging',
                    error: err,
                });
                return cb(err);
            }
            return _respond(response, null, log, cb);
        });
}

function _conditionalTagging(request, response, locations, log, cb) {
    return _getLastModified(locations, log, (err, lastModified) => {
        if (err) {
            return cb(err);
        }
        const ifUnmodifiedSince = request.headers['if-unmodified-since'];
        if (new Date(ifUnmodifiedSince) < new Date(lastModified)) {
            log.info('object has been modified, skipping tagging operation', {
                method: '_conditionalTagging',
                ifUnmodifiedSince,
                lastModified,
                key: request.objectKey,
                bucket: request.bucketName,
            });
            return _respond(response, null, log, cb);
        }
        return _putTagging(request, response, log, cb);
    });
}

function _performConditionalDelete(request, response, locations, log, cb) {
    const { headers } = request;
    const location = locationConstraints[headers['x-scal-storage-class']];
    if (!request.headers['if-unmodified-since']) {
        log.info('unknown last modified time, skipping conditional delete', {
            method: '_performConditionalDelete',
        });
        return _respond(response, null, log, cb);
    }
    // Azure supports a conditional delete operation.
    if (location && location.type === 'azure') {
        return _azureConditionalDelete(request, response, log, cb);
    }
    // Other clouds do not support a conditional delete. Instead, we
    // conditionally put tags to indicate if it should be deleted by the user.
    return _conditionalTagging(request, response, locations, log, cb);
}

function _shouldConditionallyDelete(request, locations) {
    const storageClass = request.headers['x-scal-storage-class'];
    const type =
        storageClass &&
        locationConstraints[storageClass] &&
        locationConstraints[storageClass].type;
    const isExternalBackend = type && constants.externalBackends[type];
    const isNotVersioned = !locations[0].dataStoreVersionId;
    return isExternalBackend && isNotVersioned;
}

function batchDelete(request, response, log, callback) {
    return _getRequestPayload(request, (err, payload) => {
        if (err) {
            return callback(err);
        }
        let parsedPayload;
        try {
            parsedPayload = JSON.parse(payload);
        } catch (e) {
            // FIXME: add error type MalformedJSON
            return callback(errors.MalformedPOSTRequest);
        }
        if (!parsedPayload || !Array.isArray(parsedPayload.Locations)) {
            return callback(errors.MalformedPOSTRequest);
        }
        const locations = parsedPayload.Locations;
        if (_shouldConditionallyDelete(request, locations)) {
            return _performConditionalDelete(
                request, response, locations, log, callback);
        }
        log.trace('batch delete locations', { locations });
        return async.eachLimit(locations, 5, (loc, next) => {
            const _loc = Object.assign({}, loc);
            if (_loc.dataStoreVersionId !== undefined) {
                // required by cloud backends
                _loc.deleteVersion = true;
            }
            dataWrapper.data.delete(_loc, log, err => {
                if (err && err.ObjNotFound) {
                    log.info('batch delete: data location do not exist', {
                        method: 'batchDelete',
                        location: loc,
                    });
                    return next();
                }
                return next(err);
            });
        }, err => {
            if (err) {
                log.error('batch delete failed', {
                    method: 'batchDelete',
                    locations,
                    error: err,
                });
                return callback(err);
            }
            log.debug('batch delete successful', { locations });
            return _respond(response, null, log, callback);
        });
    });
}

const backbeatRoutes = {
    PUT: {
        data: putData,
        metadata: putMetadata,
        multiplebackenddata: {
            putobject: putObject,
            putpart: putPart,
        },
    },
    POST: {
        multiplebackenddata: {
            initiatempu: initiateMultipartUpload,
            completempu: completeMultipartUpload,
            puttagging: putObjectTagging,
        },
        batchdelete: batchDelete,
    },
    DELETE: {
        multiplebackenddata: {
            deleteobject: deleteObject,
            deleteobjecttagging: deleteObjectTagging,
            abortmpu: abortMultipartUpload,
        },
    },
    GET: {
        metadata: getMetadata,
        multiplebackendmetadata: headObject,
    },
};

function routeBackbeat(clientIP, request, response, log) {
    log.debug('routing request', {
        method: 'routeBackbeat',
        url: request.url,
    });
    _normalizeBackbeatRequest(request);
    const requestContexts = prepareRequestContexts('objectReplicate', request);

    // proxy api requests to Backbeat API server
    if (request.resourceType === 'api') {
        if (!config.backbeat) {
            log.debug('unable to proxy backbeat api request', {
                backbeatConfig: config.backbeat,
            });
            return responseJSONBody(errors.MethodNotAllowed, null, response,
                log);
        }
        const path = request.url.replace('/_/backbeat/api', '/_/');
        const { host, port } = config.backbeat;
        const target = `http://${host}:${port}${path}`;
        return auth.server.doAuth(request, log, (err, userInfo) => {
            if (err) {
                log.debug('authentication error', {
                    error: err,
                    method: request.method,
                    bucketName: request.bucketName,
                    objectKey: request.objectKey,
                });
                return responseJSONBody(err, null, response, log);
            }
            // FIXME for now, any authenticated user can access API
            // routes. We should introduce admin accounts or accounts
            // with admin privileges, and restrict access to those
            // only.
            if (userInfo.getCanonicalID() === constants.publicId) {
                log.debug('unauthenticated access to API routes', {
                    method: request.method,
                    bucketName: request.bucketName,
                    objectKey: request.objectKey,
                });
                return responseJSONBody(
                    errors.AccessDenied, null, response, log);
            }
            return backbeatProxy.web(request, response, { target }, err => {
                log.error('error proxying request to api server',
                          { error: err.message });
                return responseJSONBody(errors.ServiceUnavailable, null,
                                        response, log);
            });
        }, 's3', requestContexts);
    }

    const useMultipleBackend =
        request.resourceType.startsWith('multiplebackend');
    const invalidRequest =
          (!request.resourceType ||
           (_isObjectRequest(request) &&
            (!request.bucketName || !request.objectKey)) ||
           (!request.query.operation &&
             request.resourceType === 'multiplebackenddata'));
    const invalidRoute =
          (backbeatRoutes[request.method] === undefined ||
           backbeatRoutes[request.method][request.resourceType] === undefined ||
           (backbeatRoutes[request.method][request.resourceType]
            [request.query.operation] === undefined &&
            request.resourceType === 'multiplebackenddata'));
    if (invalidRequest || invalidRoute) {
        log.debug(invalidRequest ? 'invalid request' : 'no such route', {
            method: request.method, bucketName: request.bucketName,
            objectKey: request.objectKey, resourceType: request.resourceType,
            query: request.query,
        });
        return responseJSONBody(errors.MethodNotAllowed, null, response, log);
    }

    if (!_isObjectRequest(request)) {
        const route = backbeatRoutes[request.method][request.resourceType];
        return route(request, response, log, err => {
            if (err) {
                return responseJSONBody(err, null, response, log);
            }
            return undefined;
        });
    }
    const decodedVidResult = decodeVersionId(request.query);
    if (decodedVidResult instanceof Error) {
        log.trace('invalid versionId query', {
            versionId: request.query.versionId,
            error: decodedVidResult,
        });
        return responseJSONBody(errors.InvalidArgument, null, response, log);
    }
    const versionId = decodedVidResult;
    return async.waterfall([next => auth.server.doAuth(
        request, log, (err, userInfo) => {
            if (err) {
                log.debug('authentication error', {
                    error: err,
                    method: request.method,
                    bucketName: request.bucketName,
                    objectKey: request.objectKey,
                });
            }
            return next(err, userInfo);
        }, 's3', requestContexts),
        (userInfo, next) => {
            if (useMultipleBackend) {
                // Bucket and object do not exist in metadata.
                return next(null, null, null);
            }
            const mdValParams = { bucketName: request.bucketName,
                objectKey: request.objectKey,
                authInfo: userInfo,
                versionId,
                requestType: 'ReplicateObject' };
            return metadataValidateBucketAndObj(mdValParams, log, next);
        },
        (bucketInfo, objMd, next) => {
            if (!useMultipleBackend) {
                return backbeatRoutes[request.method][request.resourceType](
                    request, response, bucketInfo, objMd, log, next);
            }
            if (request.resourceType === 'multiplebackendmetadata') {
                return backbeatRoutes[request.method][request.resourceType](
                    request, response, log, next);
            }
            return backbeatRoutes[request.method][request.resourceType]
                [request.query.operation](request, response, log, next);
        }],
        err => {
            if (err) {
                return responseJSONBody(err, null, response, log);
            }
            log.debug('backbeat route response sent successfully',
                { method: request.method,
                    bucketName: request.bucketName,
                    objectKey: request.objectKey });
            return undefined;
        });
}


module.exports = routeBackbeat;<|MERGE_RESOLUTION|>--- conflicted
+++ resolved
@@ -27,12 +27,8 @@
     metadataGetObject } = require('../metadata/metadataUtils');
 const { config } = require('../Config');
 const constants = require('../../constants');
-<<<<<<< HEAD
 const { BackendInfo } = models;
-const { pushMetric } = require('../utapi/utilities');
-=======
 const { pushReplicationMetric } = require('./utilities/pushReplicationMetric');
->>>>>>> 62591df8
 
 auth.setHandler(vault);
 
