--- conflicted
+++ resolved
@@ -472,26 +472,16 @@
                 omVal[headerName] = objMd[headerName];
             });
         }
-<<<<<<< HEAD
+        const versionId = decodeVersionId(request.query);
         const options = {};
-        if (omVal.versionId || omVal.replicationInfo.isNFS) {
+        if (versionId || omVal.replicationInfo.isNFS) {
             // specify both 'versioning' and 'versionId' to create a "new"
             // version (updating master as well) but with specified
             // versionId
             options.versioning = bucketInfo.isVersioningEnabled();
-            options.versionId = omVal.versionId;
-        }
-
-=======
-        const versionId = decodeVersionId(request.query);
-        // specify both 'versioning' and 'versionId' to create a "new"
-        // version (updating master as well) but with specified
-        // versionId
-        const options = {
-            versioning: bucketInfo.isVersioningEnabled(),
-            versionId,
-        };
->>>>>>> 90495558
+            options.versionId = versionId;
+        }
+
         // If the object is from a source bucket without versioning (i.e. NFS),
         // then we want to create a version for the replica object even though
         // none was provided in the object metadata value.
@@ -514,14 +504,11 @@
                 pushReplicationMetric(objMd, omVal, bucketName, objectKey, log);
                 if (objMd &&
                     headers['x-scal-replication-content'] !== 'METADATA' &&
-<<<<<<< HEAD
+                    versionId &&
                     // The new data location is set to null when archiving to a Cold site.
                     // In that case "removing old data location key" is handled by the lifecycle
                     // transition processor.
                     omVal.location && Array.isArray(omVal.location) &&
-=======
-                    versionId &&
->>>>>>> 90495558
                     locationKeysHaveChanged(objMd.location, omVal.location)) {
                     log.info('removing old data locations', {
                         method: 'putMetadata',
