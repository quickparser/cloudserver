--- conflicted
+++ resolved
@@ -65,16 +65,12 @@
      */
     constructor(worker) {
         this.worker = worker;
-<<<<<<< HEAD
         this.cluster = true;
+        this.servers = [];
         http.globalAgent = new HttpAgent({
             keepAlive: true,
             freeSocketTimeout: arsenal.constants.httpClientFreeSocketTimeout,
         });
-=======
-        this.servers = [];
-        http.globalAgent.keepAlive = true;
->>>>>>> 65f980c1
 
         process.on('SIGINT', this.cleanUp.bind(this));
         process.on('SIGHUP', this.cleanUp.bind(this));
@@ -183,7 +179,8 @@
         } else {
             server.listen(port);
         }
-<<<<<<< HEAD
+
+        this.servers.push(server);
 
         // TODO this should wait for metadata healthcheck to be ok
         // TODO only do this in cluster master
@@ -196,9 +193,6 @@
                 initManagementClient();
             }
         }
-=======
-        this.servers.push(server);
->>>>>>> 65f980c1
     }
 
     /*
