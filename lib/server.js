const http = require('http');
const https = require('https');
const cluster = require('cluster');
const arsenal = require('arsenal');
const { RedisClient, StatsClient } = require('arsenal').metrics;

const logger = require('./utilities/logger');
const { internalHandlers } = require('./utilities/internalHandlers');
const { clientCheck } = require('./utilities/healthcheckHandler');
const _config = require('./Config').config;
const { blacklistedPrefixes } = require('../constants');
const api = require('./api/api');
const data = require('./data/wrapper');

const routes = arsenal.s3routes.routes;
const websiteEndpoints = _config.websiteEndpoints;

let allEndpoints;
function updateAllEndpoints() {
    allEndpoints = Object.keys(_config.restEndpoints);
}
_config.on('rest-endpoints-update', updateAllEndpoints);
updateAllEndpoints();

// redis client
let localCacheClient;
if (_config.localCache) {
    localCacheClient = new RedisClient({
        host: _config.localCache.host,
        port: _config.localCache.port,
        password: _config.localCache.password,
    }, logger);
}
// stats client
const STATS_INTERVAL = 5; // 5 seconds
const STATS_EXPIRY = 30; // 30 seconds
const statsClient = new StatsClient(localCacheClient, STATS_INTERVAL,
    STATS_EXPIRY);

class S3Server {
    /**
     * This represents our S3 connector.
     * @constructor
     * @param {Worker} [worker=null] - Track the worker when using cluster
     */
    constructor(worker) {
        this.worker = worker;
        http.globalAgent.keepAlive = true;

        process.on('SIGINT', this.cleanUp.bind(this));
        process.on('SIGHUP', this.cleanUp.bind(this));
        process.on('SIGQUIT', this.cleanUp.bind(this));
        process.on('SIGTERM', this.cleanUp.bind(this));
        process.on('SIGPIPE', () => {});
        // This will pick up exceptions up the stack
        process.on('uncaughtException', err => {
            // If just send the error object results in empty
            // object on server log.
            logger.fatal('caught error', {
                error: err.message,
                stack: err.stack,
                workerId: this.worker ? this.worker.id : undefined,
                workerPid: this.worker ? this.worker.process.pid : undefined,
            });
            this.caughtExceptionShutdown();
        });
    }

    routeRequest(req, res) {
        // disable nagle algorithm
        req.socket.setNoDelay();
        const params = {
            api,
            internalHandlers,
            statsClient,
            allEndpoints,
            websiteEndpoints,
            blacklistedPrefixes,
            dataRetrievalFn: data.get,
        };
        routes(req, res, params, logger);
    }

    /*
     * This starts the http server.
     */
    startup(port, ipAddress) {
        // Todo: http.globalAgent.maxSockets, http.globalAgent.maxFreeSockets
        if (_config.https) {
            this.server = https.createServer({
                cert: _config.https.cert,
                key: _config.https.key,
                ca: _config.https.ca,
                ciphers: arsenal.https.ciphers.ciphers,
                dhparam: arsenal.https.dhparam.dhparam,
                rejectUnauthorized: true,
            });
            logger.info('Https server configuration', {
                https: true,
            });
        } else {
            this.server = http.createServer();
            logger.info('Http server configuration', {
                https: false,
            });
        }

        this.server.on('connection', socket => {
            socket.on('error', err => logger.info('request rejected',
                { error: err }));
        });

<<<<<<< HEAD
        // https://nodejs.org/dist/latest-v6.x/
        // docs/api/http.html#http_event_checkexpectation
        this.server.on('checkExpectation', this.routeRequest);

        this.server.on('request', this.routeRequest);

        this.server.on('checkContinue', this.routeRequest);

=======
        this.server.on('request', (req, res) => {
            // disable nagle algorithm
            req.socket.setNoDelay();
            res.on('close', () => {
                // this is tested by retrieveData
                // eslint-disable-next-line no-param-reassign
                res.isclosed = true;
            });
            routes(req, res, logger);
        });
>>>>>>> 1a22fb7f
        this.server.on('listening', () => {
            const addr = this.server.address() || {
                address: ipAddress || '[::]',
                port,
            };
            logger.info('server started', { address: addr.address,
                port: addr.port, pid: process.pid });
        });
        if (ipAddress !== undefined) {
            this.server.listen(port, ipAddress);
        } else {
            this.server.listen(port);
        }
    }

    /*
     * This exits the running process properly.
     */
    cleanUp() {
        logger.info('server shutting down');
        this.server.close(() => process.exit(0));
    }

    caughtExceptionShutdown() {
        logger.error('shutdown of worker due to exception', {
            workerId: this.worker ? this.worker.id : undefined,
            workerPid: this.worker ? this.worker.process.pid : undefined,
        });
        // Will close all servers, cause disconnect event on master and kill
        // worker process with 'SIGTERM'.
        this.worker.kill();
    }

    initiateStartup(log) {
        clientCheck(true, log, (err, results) => {
            if (err) {
                log.info('initial health check failed, delaying startup', {
                    error: err,
                    healthStatus: results,
                });
                setTimeout(() => this.initiateStartup(log), 2000);
            } else {
                log.debug('initial health check succeeded');
                if (_config.listenOn.length > 0) {
                    _config.listenOn.forEach(item => {
                        this.startup(item.port, item.ip);
                    });
                } else {
                    this.startup(_config.port);
                }
            }
        });
    }
}

function main() {
    let clusters = _config.clusters || 1;
    if (process.env.S3BACKEND === 'mem') {
        clusters = 1;
    }
    if (cluster.isMaster) {
        // Make sure all workers use the same report token
        process.env.REPORT_TOKEN = _config.reportToken;

        for (let n = 0; n < clusters; n++) {
            const worker = cluster.fork();
            logger.info('new worker forked', {
                workerId: worker.id,
                workerPid: worker.process.pid,
            });
        }
        setInterval(() => {
            const len = Object.keys(cluster.workers).length;
            if (len < clusters) {
                for (let i = len; i < clusters; i++) {
                    const newWorker = cluster.fork();
                    logger.info('new worker forked', {
                        workerId: newWorker.id,
                        workerPid: newWorker.process.pid,
                    });
                }
            }
        }, 1000);
        cluster.on('disconnect', worker => {
            logger.error('worker disconnected. making sure exits', {
                workerId: worker.id,
                workerPid: worker.process.pid,
            });
            setTimeout(() => {
                if (!worker.isDead() && !worker.exitedAfterDisconnect) {
                    logger.error('worker not exiting. killing it', {
                        workerId: worker.id,
                        workerPid: worker.pid,
                    });
                    worker.process.kill('SIGKILL');
                }
            }, 2000);
        });
        cluster.on('exit', worker => {
            logger.error('worker exited.', {
                workerId: worker.id,
                workerPid: worker.process.pid,
            });
        });
    } else {
        const server = new S3Server(cluster.worker);
        server.initiateStartup(logger.newRequestLogger());
    }
}

module.exports = main;<|MERGE_RESOLUTION|>--- conflicted
+++ resolved
@@ -69,6 +69,11 @@
     routeRequest(req, res) {
         // disable nagle algorithm
         req.socket.setNoDelay();
+        res.on('close', () => {
+            // this is tested by retrieveData
+            // eslint-disable-next-line no-param-reassign
+            res.isclosed = true;
+        });
         const params = {
             api,
             internalHandlers,
@@ -110,7 +115,6 @@
                 { error: err }));
         });
 
-<<<<<<< HEAD
         // https://nodejs.org/dist/latest-v6.x/
         // docs/api/http.html#http_event_checkexpectation
         this.server.on('checkExpectation', this.routeRequest);
@@ -119,18 +123,6 @@
 
         this.server.on('checkContinue', this.routeRequest);
 
-=======
-        this.server.on('request', (req, res) => {
-            // disable nagle algorithm
-            req.socket.setNoDelay();
-            res.on('close', () => {
-                // this is tested by retrieveData
-                // eslint-disable-next-line no-param-reassign
-                res.isclosed = true;
-            });
-            routes(req, res, logger);
-        });
->>>>>>> 1a22fb7f
         this.server.on('listening', () => {
             const addr = this.server.address() || {
                 address: ipAddress || '[::]',
