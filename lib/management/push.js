const arsenal = require('arsenal');
const HttpsProxyAgent = require('https-proxy-agent');
const net = require('net');
const request = require('request');
const { URL } = require('url');
const WebSocket = require('ws');
const assert = require('assert');

const _config = require('../Config').config;
const logger = require('../utilities/logger');
const metadata = require('../metadata/wrapper');
const { reshapeExceptionError } = arsenal.errorUtils;

const {
    patchConfiguration,
    saveConfigurationVersion,
} = require('./configuration');

const {
    ChannelMessageV0,
    MessageType,
} = require('./ChannelMessageV0');

const { isManagementAgentUsed } = require('./agentClient');

const {
    CONFIG_OVERLAY_MESSAGE,
    METRICS_REQUEST_MESSAGE,
    CHANNEL_CLOSE_MESSAGE,
    CHANNEL_PAYLOAD_MESSAGE,
} = MessageType;

const PING_INTERVAL_MS = 10000;
const subprotocols = [ChannelMessageV0.protocolName];

let overlayMessageListener = null;

// No wildcard nor cidr/mask match for now
function createWSAgent(pushEndpoint, env, log) {
    const url = new URL(pushEndpoint);
    const noProxy = (env.NO_PROXY || env.no_proxy
        || '').split(',');

    if (noProxy.includes(url.hostname)) {
        log.info('push server ws has proxy exclusion', { noProxy });
        return null;
    }

    if (url.protocol === 'https:' || url.protocol === 'wss:') {
        const httpsProxy = (env.HTTPS_PROXY || env.https_proxy);
        if (httpsProxy) {
            log.info('push server ws using https proxy', { httpsProxy });
            return new HttpsProxyAgent(httpsProxy);
        }
    } else if (url.protocol === 'http:' || url.protocol === 'ws:') {
        const httpProxy = (env.HTTP_PROXY || env.http_proxy);
        if (httpProxy) {
            log.info('push server ws using http proxy', { httpProxy });
            return new HttpsProxyAgent(httpProxy);
        }
    }

    const allProxy = (env.ALL_PROXY || env.all_proxy);
    if (allProxy) {
        log.info('push server ws using wildcard proxy', { allProxy });
        return new HttpsProxyAgent(allProxy);
    }

    log.info('push server ws not using proxy');
    return null;
}

/**
 * Starts background task that updates configuration and pushes stats.
 *
 * Receives pushed Websocket messages on configuration updates, and
 * sends stat messages in response to API sollicitations.
 *
 * @param {string} pushEndpoint API endpoint
 * @param {string} instanceId UUID of this deployment
 * @param {string} token API authentication token
 *
 * @returns {undefined}
 */
function startWSManagementClient(pushEndpoint, instanceId, token) {
    logger.info('connecting to push server');
    function _logError(error, errorMessage, method) {
        if (error) {
            logger.error(`management client error: ${errorMessage}`,
              { error: reshapeExceptionError(error), method });
        }
    }

    const socketsByChannelId = [];
    const headers = {
        'x-instance-authentication-token': token,
    };
    const agent = createWSAgent(pushEndpoint, process.env, logger);

    const url = `${pushEndpoint}/${instanceId}/ws`;
    const ws = new WebSocket(url, subprotocols, { headers, agent });
    let pingTimeout = null;

    function sendPing() {
        if (ws.readyState === ws.OPEN) {
            ws.ping(err => _logError(err, 'failed to send a ping', 'sendPing'));
        }
        pingTimeout = setTimeout(() => ws.terminate(), PING_INTERVAL_MS);
    }

    function initiatePing() {
        clearTimeout(pingTimeout);
        setTimeout(sendPing, PING_INTERVAL_MS);
    }

    function pushStats(options) {
        if (process.env.PUSH_STATS === 'false') {
            return;
        }
        const fromURL = `http://localhost:${_config.port}/_/report`;
        const fromOptions = {
            headers: {
                'x-scal-report-token': process.env.REPORT_TOKEN,
                'x-scal-report-skip-cache': Boolean(options && options.noCache),
            },
        };
        request(fromURL, fromOptions, (err, response, body) => {
            if (err) {
                _logError(err, 'failed to get metrics report', 'pushStats');
                return;
            }
            ws.send(ChannelMessageV0.encodeMetricsReportMessage(body),
<<<<<<< HEAD
                    _logError);
=======
                err => _logError(err, 'failed to send metrics report message',
                    'pushStats'));
>>>>>>> b640764a
        }).json();
    }

    function closeChannel(channelId) {
        const socket = socketsByChannelId[channelId];
        if (socket) {
            socket.destroy();
            delete socketsByChannelId[channelId];
        }
    }

    function receiveChannelData(channelId, payload) {
        let socket = socketsByChannelId[channelId];
        if (!socket) {
            const host = process.env.SECURE_CHANNEL_DEFAULT_FORWARD_TO_HOST
              || 'localhost';
            const port = process.env.SECURE_CHANNEL_DEFAULT_FORWARD_TO_PORT
              || _config.port;
            socket = net.createConnection(port, host);

            socket.on('data', data => {
                ws.send(ChannelMessageV0.
                    encodeChannelDataMessage(channelId, data), err =>
                    _logError(err, 'failed to send channel data message',
                        'receiveChannelData'));
            });

            socket.on('connect', () => {
            });

            socket.on('drain', () => {
            });

            socket.on('error', error => {
                logger.error('failed to connect to S3', {
                    code: error.code,
                    host: error.address,
                    port: error.port,
                });
            });

            socket.on('end', () => {
                socket.destroy();
                socketsByChannelId[channelId] = null;
                ws.send(ChannelMessageV0.encodeChannelCloseMessage(channelId),
                    err => _logError(err,
                      'failed to send channel close message',
                      'receiveChannelData'));
            });

            socketsByChannelId[channelId] = socket;
        }
        socket.write(payload);
    }

    function applyAndSaveOverlay(overlay, log) {
        patchConfiguration(overlay, log, err => {
            if (err) {
                log.error('could not apply pushed overlay', {
                    error: reshapeExceptionError(err),
                    method: 'applyAndSaveOverlay',
                });
                return;
            }
            saveConfigurationVersion(null, overlay, log, err => {
                if (err) {
                    log.error('could not cache overlay version', {
                        error: reshapeExceptionError(err),
                        method: 'applyAndSaveOverlay',
                    });
                    return;
                }
                log.info('overlay push processed');
            });
        });
    }

    function browserAccessChangeHandler() {
        if (!_config.browserAccessEnabled) {
            socketsByChannelId.forEach(s => s.close());
        }
    }

    ws.on('open', () => {
        logger.info('connected to push server');

        metadata.notifyBucketChange(() => {
            pushStats({ noCache: true });
        });
        _config.on('browser-access-enabled-change', browserAccessChangeHandler);

        initiatePing();
    });

    ws.on('close', () => {
        logger.info('disconnected from push server, reconnecting in 10s');
        metadata.notifyBucketChange(null);
        _config.removeListener('browser-access-enabled-change',
            browserAccessChangeHandler);
        setTimeout(startWSManagementClient, 10000, pushEndpoint,
            instanceId, token);
    });

    ws.on('error', err => {
        logger.error('error from push server connection', {
            error: err,
            errorMessage: err.message,
        });
    });

    ws.on('ping', () => {
        ws.pong(err => _logError(err, 'failed to send a pong'));
    });

    ws.on('pong', () => {
        initiatePing();
    });

    ws.on('message', data => {
        const log = logger.newRequestLogger();
        const message = new ChannelMessageV0(data);

        switch (message.getType()) {
        case CONFIG_OVERLAY_MESSAGE:
            if (!isManagementAgentUsed()) {
                applyAndSaveOverlay(JSON.parse(message.getPayload()), log);
            } else {
                if (overlayMessageListener) {
                    overlayMessageListener(message.getPayload());
                }
            }
            break;
        case METRICS_REQUEST_MESSAGE:
            pushStats();
            break;
        case CHANNEL_CLOSE_MESSAGE:
            closeChannel(message.getChannelNumber());
            break;
        case CHANNEL_PAYLOAD_MESSAGE:
            if (_config.browserAccessEnabled) {
                receiveChannelData(
                    message.getChannelNumber(), message.getPayload());
            }
            break;
        default:
            logger.error('unknown message type from push server',
                { messageType: message.getType() });
        }
    });
}

function addOverlayMessageListener(callback) {
    assert(typeof callback === 'function');
    overlayMessageListener = callback;
}

module.exports = {
    createWSAgent,
    startWSManagementClient,
    addOverlayMessageListener,
};<|MERGE_RESOLUTION|>--- conflicted
+++ resolved
@@ -130,12 +130,8 @@
                 return;
             }
             ws.send(ChannelMessageV0.encodeMetricsReportMessage(body),
-<<<<<<< HEAD
-                    _logError);
-=======
                 err => _logError(err, 'failed to send metrics report message',
                     'pushStats'));
->>>>>>> b640764a
         }).json();
     }
 
