--- conflicted
+++ resolved
@@ -22,7 +22,6 @@
 
 RUN apt-get update \
     && apt-get install -y --no-install-recommends \
-<<<<<<< HEAD
         build-essential \
         ca-certificates \
         git \
@@ -33,18 +32,7 @@
         wget \
         libffi-dev \
         zlib1g-dev \
-=======
-    jq \
-    python \
-    git \
-    build-essential \
-    ssh \
-    ca-certificates \
-    wget \
-    libffi-dev \
-    zlib1g-dev \
     && apt-get clean \
->>>>>>> c25d4661
     && mkdir -p /root/ssh \
     && ssh-keyscan -H github.com > /root/ssh/known_hosts
 
