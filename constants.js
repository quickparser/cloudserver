const crypto = require('crypto');

const constants = {
    /*
     * Splitter is used to build the object name for the overview of a
     * multipart upload and to build the object names for each part of a
     * multipart upload.  These objects with large names are then stored in
     * metadata in a "shadow bucket" to a real bucket.  The shadow bucket
     * contains all ongoing multipart uploads.  We include in the object
     * name some of the info we might need to pull about an open multipart
     * upload or about an individual part with each piece of info separated
     * by the splitter.  We can then extract each piece of info by splitting
     * the object name string with this splitter.
     * For instance, assuming a splitter of '...!*!',
     * the name of the upload overview would be:
     *   overview...!*!objectKey...!*!uploadId
     * For instance, the name of a part would be:
     *   uploadId...!*!partNumber
     *
     * The sequence of characters used in the splitter should not occur
     * elsewhere in the pieces of info to avoid splitting where not
     * intended.
     *
     * Splitter is also used in adding bucketnames to the
     * namespacerusersbucket.  The object names added to the
     * namespaceusersbucket are of the form:
     * canonicalID...!*!bucketname
     */

    splitter: '..|..',
    // BACKWARD: This line will be removed when removing backward compatibility
    oldSplitter: 'splitterfornow',
    usersBucket: 'users..bucket',
    oldUsersBucket: 'namespaceusersbucket',
    // MPU Bucket Prefix is used to create the name of the shadow
    // bucket used for multipart uploads.  There is one shadow mpu
    // bucket per bucket and its name is the mpuBucketPrefix followed
    // by the name of the final destination bucket for the object
    // once the multipart upload is complete.
    mpuBucketPrefix: 'mpuShadowBucket',
    blacklistedPrefixes: { bucket: [], object: [] },
    // GCP Object Tagging Prefix
    gcpTaggingPrefix: 'aws-tag-',
    // PublicId is used as the canonicalID for a request that contains
    // no authentication information.  Requestor can access
    // only public resources
    publicId: 'http://acs.amazonaws.com/groups/global/AllUsers',
    // All Authenticated Users is an ACL group.
    allAuthedUsersId: 'http://acs.amazonaws.com/groups/' +
        'global/AuthenticatedUsers',
    // LogId is used for the AWS logger to write the logs
    // to the destination bucket.  This style of logging is
    // to be implemented later but the logId is used in the
    // ACLs.
    logId: 'http://acs.amazonaws.com/groups/s3/LogDelivery',
    emptyFileMd5: 'd41d8cd98f00b204e9800998ecf8427e',

    // Number of sub-directories for file backend
    folderHash: 3511, // Prime number
    // AWS only returns 1000 on a listing
    // http://docs.aws.amazon.com/AmazonS3/latest/API/
    //      RESTBucketGET.html#RESTBucketGET-requests
    listingHardLimit: 1000,

    // AWS sets a minimum size limit for parts except for the last part.
    // http://docs.aws.amazon.com/AmazonS3/latest/API/mpUploadComplete.html
    minimumAllowedPartSize: 5242880,

    // AWS sets a maximum total parts limit
    // https://docs.aws.amazon.com/AmazonS3/latest/API/mpUploadUploadPart.html
    maximumAllowedPartCount: 10000,

    gcpMaximumAllowedPartCount: 1024,

    // Max size on put part or copy part is 5GB. For functional
    // testing use 110 MB as max
    maximumAllowedPartSize: process.env.MPU_TESTING === 'yes' ? 110100480 :
        5368709120,

    // Max size allowed in a single put object request is 5GB
    // https://docs.aws.amazon.com/AmazonS3/latest/dev/UploadingObjects.html
    maximumAllowedUploadSize: 5368709120,

    // AWS states max size for user-defined metadata (x-amz-meta- headers) is
    // 2 KB: http://docs.aws.amazon.com/AmazonS3/latest/API/RESTObjectPUT.html
    // In testing, AWS seems to allow up to 88 more bytes, so we do the same.
    maximumMetaHeadersSize: 2136,

    // hex digest of sha256 hash of empty string:
    emptyStringHash: crypto.createHash('sha256')
        .update('', 'binary').digest('hex'),

    // Queries supported by AWS that we do not currently support.
    unsupportedQueries: [
        'accelerate',
        'analytics',
        'inventory',
        'logging',
        'metrics',
        'notification',
        'requestPayment',
        'restore',
        'torrent',
    ],
    // Headers supported by AWS that we do not currently support.
    unsupportedHeaders: [
        'x-amz-server-side-encryption',
        'x-amz-server-side-encryption-customer-algorithm',
        'x-amz-server-side-encryption-aws-kms-key-id',
        'x-amz-server-side-encryption-context',
        'x-amz-server-side-encryption-customer-key',
        'x-amz-server-side-encryption-customer-key-md5',
    ],

    // user metadata header to set object locationConstraint
    objectLocationConstraintHeader: 'x-amz-meta-scal-location-constraint',
    legacyLocations: ['sproxyd', 'legacy'],
    // declare here all existing service accounts and their properties
    // (if any, otherwise an empty object)
    serviceAccountProperties: {
        replication: {},
        lifecycle: {},
        gc: {},
        'md-ingestion': {
            canReplicate: true,
        },
    },
    /* eslint-disable camelcase */
    externalBackends: { aws_s3: true, azure: true, gcp: true, pfs: true },
    // some of the available data backends  (if called directly rather
    // than through the multiple backend gateway) need a key provided
    // as a string as first parameter of the get/delete methods.
    clientsRequireStringKey: { sproxyd: true, cdmi: true },
    // healthcheck default call from nginx is every 2 seconds
    // for external backends, don't call unless at least 1 minute
    // (60,000 milliseconds) since last call
    externalBackendHealthCheckInterval: 60000,
    versioningNotImplBackends: { azure: true, gcp: true },
    mpuMDStoredExternallyBackend: { aws_s3: true, gcp: true },
    skipBatchDeleteBackends: { azure: true, gcp: true },
    s3HandledBackends: { azure: true, gcp: true },
    hasCopyPartBackends: { aws_s3: true, gcp: true },
    /* eslint-enable camelcase */
    mpuMDStoredOnS3Backend: { azure: true },
    azureAccountNameRegex: /^[a-z0-9]{3,24}$/,
    base64Regex: new RegExp('^(?:[A-Za-z0-9+/]{4})*' +
        '(?:[A-Za-z0-9+/]{2}==|[A-Za-z0-9+/]{3}=)?$'),
<<<<<<< HEAD
    productName: 'APN/1.0 Scality/1.0 Scality CloudServer for Zenko',
    // location constraint delimiter
    zenkoSeparator: ':',
=======
    // user metadata applied on zenko objects
    zenkoIDHeader: 'x-amz-meta-zenko-instance-id',
    bucketOwnerActions: [
        'bucketDeleteCors',
        'bucketDeleteLifecycle',
        'bucketDeletePolicy',
        'bucketDeleteReplication',
        'bucketDeleteWebsite',
        'bucketGetCors',
        'bucketGetLifecycle',
        'bucketGetLocation',
        'bucketGetPolicy',
        'bucketGetReplication',
        'bucketGetVersioning',
        'bucketGetWebsite',
        'bucketPutCors',
        'bucketPutLifecycle',
        'bucketPutPolicy',
        'bucketPutReplication',
        'bucketPutVersioning',
        'bucketPutWebsite',
        'objectDeleteTagging',
        'objectGetTagging',
        'objectPutTagging',
    ],
>>>>>>> b93066f1
};

module.exports = constants;<|MERGE_RESOLUTION|>--- conflicted
+++ resolved
@@ -145,11 +145,9 @@
     azureAccountNameRegex: /^[a-z0-9]{3,24}$/,
     base64Regex: new RegExp('^(?:[A-Za-z0-9+/]{4})*' +
         '(?:[A-Za-z0-9+/]{2}==|[A-Za-z0-9+/]{3}=)?$'),
-<<<<<<< HEAD
     productName: 'APN/1.0 Scality/1.0 Scality CloudServer for Zenko',
     // location constraint delimiter
     zenkoSeparator: ':',
-=======
     // user metadata applied on zenko objects
     zenkoIDHeader: 'x-amz-meta-zenko-instance-id',
     bucketOwnerActions: [
@@ -175,7 +173,6 @@
         'objectGetTagging',
         'objectPutTagging',
     ],
->>>>>>> b93066f1
 };
 
 module.exports = constants;