const crypto = require('crypto');

const constants = {
    /*
     * Splitter is used to build the object name for the overview of a
     * multipart upload and to build the object names for each part of a
     * multipart upload.  These objects with large names are then stored in
     * metadata in a "shadow bucket" to a real bucket.  The shadow bucket
     * contains all ongoing multipart uploads.  We include in the object
     * name some of the info we might need to pull about an open multipart
     * upload or about an individual part with each piece of info separated
     * by the splitter.  We can then extract each piece of info by splitting
     * the object name string with this splitter.
     * For instance, assuming a splitter of '...!*!',
     * the name of the upload overview would be:
     *   overview...!*!objectKey...!*!uploadId
     * For instance, the name of a part would be:
     *   uploadId...!*!partNumber
     *
     * The sequence of characters used in the splitter should not occur
     * elsewhere in the pieces of info to avoid splitting where not
     * intended.
     *
     * Splitter is also used in adding bucketnames to the
     * namespacerusersbucket.  The object names added to the
     * namespaceusersbucket are of the form:
     * canonicalID...!*!bucketname
     */

    splitter: '..|..',
    // BACKWARD: This line will be removed when removing backward compatibility
    oldSplitter: 'splitterfornow',
    usersBucket: 'users..bucket',
    oldUsersBucket: 'namespaceusersbucket',
    // MPU Bucket Prefix is used to create the name of the shadow
    // bucket used for multipart uploads.  There is one shadow mpu
    // bucket per bucket and its name is the mpuBucketPrefix followed
    // by the name of the final destination bucket for the object
    // once the multipart upload is complete.
    mpuBucketPrefix: 'mpuShadowBucket',
    blacklistedPrefixes: { bucket: [], object: [] },
    // GCP Object Tagging Prefix
    gcpTaggingPrefix: 'aws-tag-',
    // PublicId is used as the canonicalID for a request that contains
    // no authentication information.  Requestor can access
    // only public resources
    publicId: 'http://acs.amazonaws.com/groups/global/AllUsers',
    // All Authenticated Users is an ACL group.
    allAuthedUsersId: 'http://acs.amazonaws.com/groups/' +
        'global/AuthenticatedUsers',
    // LogId is used for the AWS logger to write the logs
    // to the destination bucket.  This style of logging is
    // to be implemented later but the logId is used in the
    // ACLs.
    logId: 'http://acs.amazonaws.com/groups/s3/LogDelivery',
    emptyFileMd5: 'd41d8cd98f00b204e9800998ecf8427e',

    // Number of sub-directories for file backend
    folderHash: 3511, // Prime number
    // AWS only returns 1000 on a listing
    // http://docs.aws.amazon.com/AmazonS3/latest/API/
    //      RESTBucketGET.html#RESTBucketGET-requests
    listingHardLimit: 1000,

    // AWS sets a minimum size limit for parts except for the last part.
    // http://docs.aws.amazon.com/AmazonS3/latest/API/mpUploadComplete.html
    minimumAllowedPartSize: 5242880,

    // AWS sets a maximum total parts limit
    // https://docs.aws.amazon.com/AmazonS3/latest/API/mpUploadUploadPart.html
    maximumAllowedPartCount: 10000,

    gcpMaximumAllowedPartCount: 1024,

    // Max size on put part or copy part is 5GB. For functional
    // testing use 110 MB as max
    maximumAllowedPartSize: process.env.MPU_TESTING === 'yes' ? 110100480 :
        5368709120,

    // Max size allowed in a single put object request is 5GB
    // https://docs.aws.amazon.com/AmazonS3/latest/dev/UploadingObjects.html
    maximumAllowedUploadSize: 5368709120,

    // AWS states max size for user-defined metadata (x-amz-meta- headers) is
    // 2 KB: http://docs.aws.amazon.com/AmazonS3/latest/API/RESTObjectPUT.html
    // In testing, AWS seems to allow up to 88 more bytes, so we do the same.
    maximumMetaHeadersSize: 2136,

    // hex digest of sha256 hash of empty string:
    emptyStringHash: crypto.createHash('sha256')
        .update('', 'binary').digest('hex'),

    // Queries supported by AWS that we do not currently support.
    unsupportedQueries: [
        'accelerate',
        'analytics',
        'inventory',
        'logging',
        'metrics',
        'notification',
        'policy',
        'requestPayment',
        'restore',
        'torrent',
    ],
    // Headers supported by AWS that we do not currently support.
    unsupportedHeaders: [
        'x-amz-server-side-encryption',
        'x-amz-server-side-encryption-customer-algorithm',
        'x-amz-server-side-encryption-aws-kms-key-id',
        'x-amz-server-side-encryption-context',
        'x-amz-server-side-encryption-customer-key',
        'x-amz-server-side-encryption-customer-key-md5',
    ],

    // user metadata header to set object locationConstraint
    objectLocationConstraintHeader: 'x-amz-meta-scal-location-constraint',
    legacyLocations: ['sproxyd', 'legacy'],
    /* eslint-disable camelcase */
    externalBackends: { aws_s3: true, azure: true, gcp: true },
    replicationBackends: { aws_s3: true, azure: true, gcp: true },
    // some of the available data backends  (if called directly rather
    // than through the multiple backend gateway) need a key provided
    // as a string as first parameter of the get/delete methods.
    clientsRequireStringKey: { sproxyd: true, cdmi: true },
    // healthcheck default call from nginx is every 2 seconds
    // for external backends, don't call unless at least 1 minute
    // (60,000 milliseconds) since last call
    externalBackendHealthCheckInterval: 60000,
    versioningNotImplBackends: { azure: true, gcp: true },
    mpuMDStoredExternallyBackend: { aws_s3: true, gcp: true },
    skipBatchDeleteBackends: { azure: true, gcp: true },
    s3HandledBackends: { azure: true, gcp: true },
    hasCopyPartBackends: { aws_s3: true, gcp: true },
    /* eslint-enable camelcase */
    mpuMDStoredOnS3Backend: { azure: true },
    azureAccountNameRegex: /^[a-z0-9]{3,24}$/,
    base64Regex: new RegExp('^(?:[A-Za-z0-9+/]{4})*' +
        '(?:[A-Za-z0-9+/]{2}==|[A-Za-z0-9+/]{3}=)?$'),
<<<<<<< HEAD
    productName: 'APN/1.0 Scality/1.0 Scality CloudServer for Zenko',
=======
    // user metadata applied on zenko objects
    zenkoIDHeader: 'x-amz-meta-zenko-instance-id',
>>>>>>> e5b8765e
};

module.exports = constants;<|MERGE_RESOLUTION|>--- conflicted
+++ resolved
@@ -137,12 +137,9 @@
     azureAccountNameRegex: /^[a-z0-9]{3,24}$/,
     base64Regex: new RegExp('^(?:[A-Za-z0-9+/]{4})*' +
         '(?:[A-Za-z0-9+/]{2}==|[A-Za-z0-9+/]{3}=)?$'),
-<<<<<<< HEAD
     productName: 'APN/1.0 Scality/1.0 Scality CloudServer for Zenko',
-=======
     // user metadata applied on zenko objects
     zenkoIDHeader: 'x-amz-meta-zenko-instance-id',
->>>>>>> e5b8765e
 };
 
 module.exports = constants;