---
general:
  branches:
    ignore:
      - /^ultron\/.*/   # Ignore ultron/* branches
  artifacts:
    - coverage/

machine:
  node:
    version: 4.5.0
  ruby:
<<<<<<< HEAD
    version: "2.0"
  services:
    - redis
=======
    version: "2.1"
>>>>>>> e9be5be2
  environment:
    CXX: g++-4.9
    ENABLE_LOCAL_CACHE: true

dependencies:
  post:
    - sudo pip install flake8 yamllint
    # s3cmd dependencies
    - sudo apt-get install -y -q python-dateutil python-magic
    - wget http://launchpadlibrarian.net/222422124/s3cmd_1.6.0-2_all.deb
    - sudo dpkg -i s3cmd*.deb
    # fog and ruby testing dependencies
    - gem install fog
    - gem install mime-types
    - gem install rspec
    - gem install json
    - gem install digest
    # java sdk dependencies
    - sudo apt-get install -y -q default-jdk


test:
  override:
    - npm run --silent lint -- --max-warnings 0
    - npm run --silent lint_md
    - flake8 $(git ls-files '*.py')
    - yamllint $(git ls-files '*.yml')

    - mkdir -p $CIRCLE_TEST_REPORTS/unit
    - npm run unit_coverage
    # Run S3 with mem Backend ; run ft_tests
    - S3BACKEND=mem npm start
            > $CIRCLE_ARTIFACTS/server_mem_java.txt
        & bash wait_for_local_port.bash 8000 40
        && cd ./tests/functional/jaws && mvn test
    - S3BACKEND=mem npm start
            > $CIRCLE_ARTIFACTS/server_mem_fog.txt
        & bash wait_for_local_port.bash 8000 40
        && cd tests/functional/fog && rspec tests.rb
    - S3BACKEND=mem npm start
            > $CIRCLE_ARTIFACTS/server_mem_awssdk.txt
        & bash wait_for_local_port.bash 8000 40
        && npm run ft_awssdk
    - S3BACKEND=mem npm start
            > $CIRCLE_ARTIFACTS/server_mem_s3cmd.txt
        & bash wait_for_local_port.bash 8000 40
        && npm run ft_s3cmd
    - S3BACKEND=mem npm start
            > $CIRCLE_ARTIFACTS/server_mem_s3curl.txt
        & bash wait_for_local_port.bash 8000 40
        && npm run ft_s3curl

    # Run S3 with mem Backend + KMS Encryption ; run ft_tests
    - S3BACKEND=mem npm start
            > $CIRCLE_ARTIFACTS/server_mem_kms_awssdk.txt
        & bash wait_for_local_port.bash 8000 40
        && ENABLE_KMS_ENCRYPTION=true npm run ft_awssdk
    - S3BACKEND=mem npm start
            > $CIRCLE_ARTIFACTS/server_mem_kms_s3cmd.txt
        & bash wait_for_local_port.bash 8000 40
        && ENABLE_KMS_ENCRYPTION=true npm run ft_s3cmd
    - S3BACKEND=mem npm start
            > $CIRCLE_ARTIFACTS/server_mem_kms_s3curl.txt
        & bash wait_for_local_port.bash 8000 40
        && ENABLE_KMS_ENCRYPTION=true npm run ft_s3curl

    # Run S3 with file Backend ; run ft_tests
    - S3BACKEND=file S3VAULT=mem npm start
            > $CIRCLE_ARTIFACTS/server_file_awssdk.txt
        & bash wait_for_local_port.bash 8000 40
        && npm run ft_awssdk
    - S3BACKEND=file S3VAULT=mem npm start
            > $CIRCLE_ARTIFACTS/server_file_s3cmd.txt
        & bash wait_for_local_port.bash 8000 40
        && npm run ft_s3cmd
    - S3BACKEND=file S3VAULT=mem npm start
            > $CIRCLE_ARTIFACTS/server_file_s3curl.txt
        & bash wait_for_local_port.bash 8000 40
        && npm run ft_s3curl

    # Run S3 with file Backend + KMS Encryption ; run ft_tests
    - S3BACKEND=file S3VAULT=mem npm start
            > $CIRCLE_ARTIFACTS/server_file_kms_awssdk.txt
        & bash wait_for_local_port.bash 8000 40
        && ENABLE_KMS_ENCRYPTION=true npm run ft_awssdk
    - S3BACKEND=file S3VAULT=mem npm start
            > $CIRCLE_ARTIFACTS/server_file_kms_s3cmd.txt
        & bash wait_for_local_port.bash 8000 40
        && ENABLE_KMS_ENCRYPTION=true npm run ft_s3cmd
    - S3BACKEND=file S3VAULT=mem npm start
            > $CIRCLE_ARTIFACTS/server_file_kms_s3curl.txt
        & bash wait_for_local_port.bash 8000 40
        && ENABLE_KMS_ENCRYPTION=true npm run ft_s3curl<|MERGE_RESOLUTION|>--- conflicted
+++ resolved
@@ -10,13 +10,9 @@
   node:
     version: 4.5.0
   ruby:
-<<<<<<< HEAD
-    version: "2.0"
+    version: "2.1"
   services:
     - redis
-=======
-    version: "2.1"
->>>>>>> e9be5be2
   environment:
     CXX: g++-4.9
     ENABLE_LOCAL_CACHE: true
